--- conflicted
+++ resolved
@@ -209,13 +209,9 @@
   groupVespaSearchProxy,
 } from "@/routes/vespa-proxy"
 import { updateMetricsFromThread } from "@/metrics/utils"
-<<<<<<< HEAD
+
 import { agents, apiKeys, users, type PublicUserWorkspace } from "./db/schema"
 import { AgentMessageCustomApi } from "./api/chat/agents"
-=======
-import { agents, apiKeys, type PublicUserWorkspace } from "./db/schema"
-import { AgentChatMessageApi, AgentMessageCustomApi } from "./api/chat/agents"
->>>>>>> ababa315
 import { eq } from "drizzle-orm"
 
 // Define Zod schema for delete datasource file query parameters
