import {
  answerContextMap,
  answerContextMapFromFragments,
  cleanContext,
  constructToolContext,
  userContext,
} from "@/ai/context"
import {
  generateAgentStepSummaryPromptJson,
  generateConsolidatedStepSummaryPromptJson,
} from "@/ai/agentPrompts"
import {
  // baselineRAGIterationJsonStream,
  baselineRAGJsonStream,
  generateSearchQueryOrAnswerFromConversation,
  generateTitleUsingQuery,
  jsonParseLLMOutput,
  mailPromptJsonStream,
  temporalPromptJsonStream,
  queryRewriter,
  generateAnswerBasedOnToolOutput,
  meetingPromptJsonStream,
  generateToolSelectionOutput,
  generateSynthesisBasedOnToolOutput,
  baselineRAGOffJsonStream,
  baselineCustomRAGOffJsonStream,
} from "@/ai/provider"
import {
  getConnectorByExternalId,
  getConnectorByApp,
  getConnectorById,
} from "@/db/connector"
import { Client } from "@modelcontextprotocol/sdk/client/index.js"
import { StdioClientTransport } from "@modelcontextprotocol/sdk/client/stdio.js"
import { SSEClientTransport } from "@modelcontextprotocol/sdk/client/sse.js"
import {
  Models,
  QueryType,
  type ConverseResponse,
  type QueryRouterLLMResponse,
  type QueryRouterResponse,
  type TemporalClassifier,
  type UserQuery,
} from "@/ai/types"
import {
  deleteMessagesByChatId,
  getChatByExternalId,
  getPublicChats,
  insertChat,
  updateChatByExternalIdWithAuth,
  updateMessageByExternalId,
} from "@/db/chat"
import { db } from "@/db/client"
import {
  insertMessage,
  getMessageByExternalId,
  getChatMessagesBefore,
  updateMessage,
  getChatMessagesWithAuth,
} from "@/db/message"
import { getToolsByConnectorId, syncConnectorTools } from "@/db/tool"
import {
  selectPublicChatSchema,
  selectPublicMessagesSchema,
  messageFeedbackEnum,
  type SelectChat,
  type SelectMessage,
  selectMessageSchema,
} from "@/db/schema"
import { getUserAndWorkspaceByEmail } from "@/db/user"
import { getLogger, getLoggerWithChild } from "@/logger"
import {
  AgentReasoningStepType,
  AgentToolName,
  ChatSSEvents,
  ContextSysthesisState,
  OpenAIError,
  XyneTools,
  type AgentReasoningStep,
  type MessageReqType,
} from "@/shared/types"
import {
  MessageRole,
  Subsystem,
  MCPClientConfig,
  MCPClientStdioConfig,
} from "@/types"
import {
  delay,
  getErrorMessage,
  getRelativeTime,
  interpretDateFromReturnedTemporalValue,
  splitGroupedCitationsWithSpaces,
} from "@/utils"
import {
  ToolResultContentBlock,
  type ConversationRole,
  type Message,
} from "@aws-sdk/client-bedrock-runtime"
import type { Context } from "hono"
import { HTTPException } from "hono/http-exception"
import { streamSSE, type SSEStreamingApi } from "hono/streaming" // Import SSEStreamingApi
import { z } from "zod"
import type { chatSchema, MessageRetryReqType } from "@/api/search"
import { getTracer, type Span, type Tracer } from "@/tracer"
import {
  searchVespa,
  SearchModes,
  searchVespaInFiles,
  getItems,
  GetDocumentsByDocIds,
  getDocumentOrNull,
  searchVespaThroughAgent,
  searchVespaAgent,
  SearchVespaThreads,
  getAllDocumentsForAgent,
  searchSlackInVespa,
} from "@/search/vespa"
import {
  Apps,
  CalendarEntity,
  chatMessageSchema,
  chatUserSchema,
  chatContainerSchema,
  dataSourceFileSchema,
  DriveEntity,
  entitySchema,
  eventSchema,
  fileSchema,
  GooglePeopleEntity,
  isValidApp,
  isValidEntity,
  mailAttachmentSchema,
  MailEntity,
  mailSchema,
  SystemEntity,
  VespaSearchResultsSchema,
  type VespaSearchResult,
} from "@/search/types"
import { APIError } from "openai"
import {
  insertChatTrace,
  deleteChatTracesByChatExternalId,
  updateChatTrace,
} from "@/db/chatTrace"
import type { AttachmentMetadata } from "@/shared/types"
import { storeAttachmentMetadata } from "@/db/attachment"
import { parseAttachmentMetadata } from "@/utils/parseAttachment"
import { isCuid } from "@paralleldrive/cuid2"
import {
  getAgentByExternalId,
  getAgentByExternalIdWithPermissionCheck,
  type SelectAgent,
} from "@/db/agent"
import { selectToolSchema, type SelectTool } from "@/db/schema/McpConnectors"
import { activeStreams } from "./stream"
import {
  ragPipelineConfig,
  RagPipelineStages,
  type AgentTool,
  type ImageCitation,
  type MinimalAgentFragment,
} from "./types"
import {
  convertReasoningStepToText,
  extractFileIdsFromMessage,
  extractImageFileNames,
  flattenObject,
  getCitationToImage,
  handleError,
  isMessageWithContext,
  mimeTypeMap,
  processMessage,
  searchToCitation,
} from "./utils"
export const textToCitationIndex = /\[(\d+)\]/g
import config from "@/config"
import {
  buildContext,
  buildUserQuery,
  cleanBuffer,
  getThreadContext,
  isContextSelected,
  textToImageCitationIndex,
  UnderstandMessageAndAnswer,
  UnderstandMessageAndAnswerForGivenContext,
} from "./chat"
import { agentTools } from "./tools"
import { internalTools, mapGithubToolResponse } from "@/api/chat/mapper"
const {
  JwtPayloadKey,
  chatHistoryPageSize,
  defaultBestModel,
  defaultFastModel,
  maxDefaultSummary,
  chatPageSize,
  isReasoning,
  fastModelReasoning,
  StartThinkingToken,
  EndThinkingToken,
  maxValidLinks,
  maxUserRequestCount,
} = config
const Logger = getLogger(Subsystem.Chat)
const loggerWithChild = getLoggerWithChild(Subsystem.Chat)

// Generate AI summary for agent reasoning steps
const generateStepSummary = async (
  step: AgentReasoningStep,
  userQuery: string,
  contextInfo?: string,
): Promise<string> => {
  try {
    const prompt = generateAgentStepSummaryPromptJson(
      step,
      userQuery,
      contextInfo,
    )

    // Use a fast model for summary generation
    const summary = await generateSynthesisBasedOnToolOutput(prompt, "", "", {
      modelId: defaultFastModel,
      stream: false,
      json: true,
      reasoning: false,
      messages: [],
    })

    const summaryResponse = summary.text || ""

    // Parse the JSON response
    const parsed = jsonParseLLMOutput(summaryResponse)
    Logger.debug("Parsed reasoning step:", { parsed })
    Logger.debug("Generated summary:", { summary: parsed.summary })
    return parsed.summary || generateFallbackSummary(step)
  } catch (error) {
    Logger.error(`Error generating step summary: ${error}`)
    return generateFallbackSummary(step)
  }
}

// Generate fallback summary when AI generation fails
const generateFallbackSummary = (step: AgentReasoningStep): string => {
  switch (step.type) {
    case AgentReasoningStepType.Iteration:
      return `Planning search iteration ${step.iteration}`
    case AgentReasoningStepType.ToolExecuting:
      return `Executing ${step.toolName} tool`
    case AgentReasoningStepType.ToolResult:
      return `Found ${step.itemsFound || 0} results`
    case AgentReasoningStepType.Synthesis:
      return "Analyzing gathered information"
    case AgentReasoningStepType.BroadeningSearch:
      return "Expanding search scope"
    case AgentReasoningStepType.Planning:
      return "Planning next step"
    case AgentReasoningStepType.AnalyzingQuery:
      return "Understanding your request"
    default:
      return "Processing step"
  }
}

const checkAndYieldCitationsForAgent = async function* (
  textInput: string,
  yieldedCitations: Set<number>,
  results: MinimalAgentFragment[],
  yieldedImageCitations?: Map<number, Set<number>>,
  email: string = "",
) {
  const text = splitGroupedCitationsWithSpaces(textInput)
  let match
  let imgMatch
  while (
    (match = textToCitationIndex.exec(text)) !== null ||
    (imgMatch = textToImageCitationIndex.exec(text)) !== null
  ) {
    if (match) {
      const citationIndex = parseInt(match[1], 10)
      if (!yieldedCitations.has(citationIndex)) {
        const item = results[citationIndex - 1]

        if (!item?.source?.docId || !item.source?.url) {
          Logger.info(
            "[checkAndYieldCitationsForAgent] No docId or url found for citation, skipping",
          )
          continue
        }

        yield {
          citation: {
            index: citationIndex,
            item: item.source,
          },
        }
        yieldedCitations.add(citationIndex)
      }
    } else if (imgMatch && yieldedImageCitations) {
      const parts = imgMatch[1].split("_")
      if (parts.length >= 2) {
        const docIndex = parseInt(parts[0], 10)
        const imageIndex = parseInt(parts[1], 10)
        if (
          !yieldedImageCitations.has(docIndex) ||
          !yieldedImageCitations.get(docIndex)?.has(imageIndex)
        ) {
          const item = results[docIndex]
          if (item) {
            try {
              const imageData = await getCitationToImage(
                imgMatch[1],
                {
                  id: item.id,
                  relevance: item.confidence,
                  fields: {
                    docId: item.source.docId,
                  } as any,
                } as VespaSearchResult,
                email,
              )
              if (imageData) {
                if (!imageData.imagePath || !imageData.imageBuffer) {
                  loggerWithChild({ email: email }).error(
                    "Invalid imageData structure returned",
                    { citationKey: imgMatch[1], imageData },
                  )
                  continue
                }
                yield {
                  imageCitation: {
                    citationKey: imgMatch[1],
                    imagePath: imageData.imagePath,
                    imageData: imageData.imageBuffer.toString("base64"),
                    ...(imageData.extension
                      ? { mimeType: mimeTypeMap[imageData.extension] }
                      : {}),
                    item: item.source,
                  },
                }
              }
            } catch (error) {
              loggerWithChild({ email: email }).error(
                error,
                "Error processing image citation",
                { citationKey: imgMatch[1], error: getErrorMessage(error) },
              )
            }
            if (!yieldedImageCitations.has(docIndex)) {
              yieldedImageCitations.set(docIndex, new Set<number>())
            }
            yieldedImageCitations.get(docIndex)?.add(imageIndex)
          } else {
            loggerWithChild({ email: email }).warn(
              "Found a citation index but could not find it in the search result ",
              imageIndex,
              results.length,
            )
            continue
          }
        }
      }
    }
  }
}

const vespaResultToMinimalAgentFragment = (
  child: VespaSearchResult,
  idx: number,
): MinimalAgentFragment => ({
  id: `${(child.fields as any)?.docId || `Frangment_id_${idx}`}`,
  content: answerContextMap(
    child as z.infer<typeof VespaSearchResultsSchema>,
    0,
    true,
  ),
  source: searchToCitation(child as z.infer<typeof VespaSearchResultsSchema>),
  confidence: 1.0,
})

async function* getToolContinuationIterator(
  message: string,
  userCtx: string,
  toolsPrompt: string,
  toolOutput: string,
  results: MinimalAgentFragment[],
  agentPrompt?: string,
  messages: Message[] = [],
  fallbackReasoning?: string,
  attachmentFileIds?: string[],
  email?: string,
): AsyncIterableIterator<
  ConverseResponse & {
    citation?: { index: number; item: any }
    imageCitation?: ImageCitation
  }
> {
  const context = answerContextMapFromFragments(results, maxDefaultSummary)
  const { imageFileNames } = extractImageFileNames(
    context,
    results.map(
      (v) =>
        ({
          fields: {
            docId: v.source.docId,
            title: v.source.title,
            url: v.source.url,
          },
        }) as any,
    ),
  )
  const finalImageFileNames = imageFileNames || []

  if (attachmentFileIds?.length) {
    finalImageFileNames.push(
      ...attachmentFileIds.map((fileid, index) => `${index}_${fileid}_${0}`),
    )
  }

  const continuationIterator = generateAnswerBasedOnToolOutput(
    message,
    userCtx,
    {
      modelId: defaultBestModel,
      stream: true,
      json: true,
      reasoning: false,
      messages,
      imageFileNames: finalImageFileNames,
    },
    toolsPrompt,
    context ?? "",
    agentPrompt,
    fallbackReasoning,
  )

  // const previousResultsLength = 0 // todo fix this
  let buffer = ""
  let currentAnswer = ""
  let parsed = { answer: "" }
  let thinking = ""
  let reasoning = config.isReasoning
  let yieldedCitations = new Set<number>()
  let yieldedImageCitations = new Map<number, Set<number>>()
  const ANSWER_TOKEN = '"answer":'

  for await (const chunk of continuationIterator) {
    if (chunk.text) {
      // if (reasoning) {
      //   if (thinking && !chunk.text.includes(EndThinkingToken)) {
      //     thinking += chunk.text
      //     yield* checkAndYieldCitationsForAgent(
      //       thinking,
      //       yieldedCitations,
      //       results,
      //       previousResultsLength,
      //     )
      //     yield { text: chunk.text, reasoning }
      //   } else {
      //     // first time
      //     const startThinkingIndex = chunk.text.indexOf(StartThinkingToken)
      //     if (
      //       startThinkingIndex !== -1 &&
      //       chunk.text.trim().length > StartThinkingToken.length
      //     ) {
      //       let token = chunk.text.slice(
      //         startThinkingIndex + StartThinkingToken.length,
      //       )
      //       if (chunk.text.includes(EndThinkingToken)) {
      //         token = chunk.text.split(EndThinkingToken)[0]
      //         thinking += token
      //       } else {
      //         thinking += token
      //       }
      //       yield* checkAndYieldCitationsForAgent(
      //         thinking,
      //         yieldedCitations,
      //         results,
      //         previousResultsLength,
      //       )
      //       yield { text: token, reasoning }
      //     }
      //   }
      // }
      // if (reasoning && chunk.text.includes(EndThinkingToken)) {
      //   reasoning = false
      //   chunk.text = chunk.text.split(EndThinkingToken)[1].trim()
      // }
      // if (!reasoning) {
      buffer += chunk.text
      try {
        yield { text: chunk.text }

        yield* checkAndYieldCitationsForAgent(
          buffer,
          yieldedCitations,
          results,
          yieldedImageCitations,
          email ?? "",
        )
      } catch (e) {
        Logger.error(`Error parsing LLM output: ${e}`)
        continue
      }
    }

    if (chunk.cost) {
      yield { cost: chunk.cost }
    }
    if (chunk.metadata?.usage) {
      yield { metadata: { usage: chunk.metadata.usage } }
    }
  }
}

type SynthesisResponse = {
  synthesisState:
    | ContextSysthesisState.Complete
    | ContextSysthesisState.Partial
    | ContextSysthesisState.NotFound
  answer: string | null
}

async function performSynthesis(
  ctx: any,
  message: string,
  planningContext: string,
  gatheredFragments: MinimalAgentFragment[],
  messagesWithNoErrResponse: Message[],
  logAndStreamReasoning: (step: AgentReasoningStep) => Promise<void>,
  sub: string,
  attachmentFileIds?: string[],
): Promise<SynthesisResponse | null> {
  let parseSynthesisOutput: SynthesisResponse | null = null

  try {
    await logAndStreamReasoning({
      type: AgentReasoningStepType.Synthesis,
      details: `Synthesizing answer from ${gatheredFragments.length} fragments...`,
    })

    const synthesisResponse = await generateSynthesisBasedOnToolOutput(
      ctx,
      message,
      planningContext,
      {
        modelId: defaultBestModel,
        stream: false,
        json: true,
        reasoning: false,
        messages: messagesWithNoErrResponse,
        imageFileNames: attachmentFileIds?.map(
          (fileId, index) => `${index}_${fileId}_${0}`,
        ),
      },
    )

    if (synthesisResponse.text) {
      try {
        parseSynthesisOutput = jsonParseLLMOutput(synthesisResponse.text)
        if (!parseSynthesisOutput || !parseSynthesisOutput.synthesisState) {
          loggerWithChild({ email: sub }).error(
            "Synthesis response was valid JSON but missing 'synthesisState' key.",
          )
          // Default to partial to force another iteration, which is safer
          parseSynthesisOutput = {
            synthesisState: ContextSysthesisState.Partial,
            answer: null,
          }
        }
      } catch (jsonError) {
        loggerWithChild({ email: sub }).error(
          jsonError,
          "Failed to parse synthesis LLM output as JSON.",
        )
        // If parsing fails, we cannot trust the context. Treat it as notFound to be safe.
        parseSynthesisOutput = {
          synthesisState: ContextSysthesisState.NotFound,
          answer: parseSynthesisOutput?.answer || "",
        }
      }
    } else {
      loggerWithChild({ email: sub }).error(
        "Synthesis LLM call returned no text.",
      )
      parseSynthesisOutput = {
        synthesisState: ContextSysthesisState.Partial,
        answer: "",
      }
    }
  } catch (synthesisError) {
    loggerWithChild({ email: sub }).error(
      synthesisError,
      "Error during synthesis LLM call.",
    )
    await logAndStreamReasoning({
      type: AgentReasoningStepType.LogMessage,
      message: `Synthesis failed: No relevant information found. Attempting to gather more data.`,
    })
    // If the call itself fails, we must assume the context is insufficient.
    parseSynthesisOutput = {
      synthesisState: ContextSysthesisState.Partial,
      answer: parseSynthesisOutput?.answer || "",
    }
  }

  return parseSynthesisOutput
}

const addErrMessageToMessage = async (
  lastMessage: SelectMessage,
  errorMessage: string,
) => {
  if (lastMessage.messageRole === MessageRole.User) {
    await updateMessageByExternalId(db, lastMessage?.externalId, {
      errorMessage,
    })
  }
}
export const MessageWithToolsApi = async (c: Context) => {
  const tracer: Tracer = getTracer("chat")
  const rootSpan = tracer.startSpan("MessageWithToolsApi")

  let stream: any
  let chat: SelectChat
  let assistantMessageId: string | null = null
  let streamKey: string | null = null
  let isDebugMode = config.isDebugMode
  let email = ""
  try {
    const { sub, workspaceId } = c.get(JwtPayloadKey)
    email = sub
    loggerWithChild({ email: email }).info("MessageApi..")
    rootSpan.setAttribute("email", email)
    rootSpan.setAttribute("workspaceId", workspaceId)

    // @ts-ignore
    const body = c.req.valid("query")
    let isAgentic = c.req.query("agentic") === "true"
    let {
      message,
      chatId,
      modelId,
      isReasoningEnabled,
      toolsList,
      agentId,
    }: MessageReqType = body
    const attachmentMetadata = parseAttachmentMetadata(c)
    const attachmentFileIds = attachmentMetadata.map(
      (m: AttachmentMetadata) => m.fileId,
    )
    const agentPromptValue = agentId && isCuid(agentId) ? agentId : undefined
    // const userRequestsReasoning = isReasoningEnabled // Addressed: Will be used below
    let attachmentStorageError: Error | null = null
    const isMsgWithContext = isMessageWithContext(message)
    const extractedInfo = isMsgWithContext
      ? await extractFileIdsFromMessage(message, email)
      : {
          totalValidFileIdsFromLinkCount: 0,
          fileIds: [],
        }
    const fileIds = extractedInfo?.fileIds
    const totalValidFileIdsFromLinkCount =
      extractedInfo?.totalValidFileIdsFromLinkCount
    const hasReferencedContext = fileIds && fileIds.length > 0

    if (!message) {
      throw new HTTPException(400, {
        message: "Message is required",
      })
    }
    message = decodeURIComponent(message)
    rootSpan.setAttribute("message", message)

    const userAndWorkspace = await getUserAndWorkspaceByEmail(
      db,
      workspaceId,
      email,
    )
    const { user, workspace } = userAndWorkspace
    let messages: SelectMessage[] = []
    const costArr: number[] = []
    const tokenArr: { inputTokens: number; outputTokens: number }[] = []
    const ctx = userContext(userAndWorkspace)
    let chat: SelectChat

    const chatCreationSpan = rootSpan.startSpan("chat_creation")
    let agentPromptForLLM: string | undefined = undefined
    let agentForDb: SelectAgent | null = null
    if (agentId && isCuid(agentId)) {
      // Use the numeric workspace.id for the database query with permission check
      agentForDb = await getAgentByExternalIdWithPermissionCheck(
        db,
        agentId,
        workspace.id,
        user.id,
      )
      if (!agentForDb) {
        throw new HTTPException(403, {
          message: "Access denied: You don't have permission to use this agent",
        })
      }
      if (agentForDb.isRagOn === false) {
        isAgentic = false
      }
      agentPromptForLLM = JSON.stringify(agentForDb)
    }
    const agentIdToStore = agentForDb ? agentForDb.externalId : null
    let title = ""
    if (!chatId) {
      const titleSpan = chatCreationSpan.startSpan("generate_title")
      // let llm decide a title
      const titleResp = await generateTitleUsingQuery(message, {
        modelId: ragPipelineConfig[RagPipelineStages.NewChatTitle].modelId,
        stream: false,
      })
      title = titleResp.title
      const cost = titleResp.cost
      if (cost) {
        costArr.push(cost)
        titleSpan.setAttribute("cost", cost)
      }
      titleSpan.setAttribute("title", title)
      titleSpan.end()

      let [insertedChat, insertedMsg] = await db.transaction(
        async (tx): Promise<[SelectChat, SelectMessage]> => {
          const chat = await insertChat(tx, {
            workspaceId: workspace.id,
            workspaceExternalId: workspace.externalId,
            userId: user.id,
            email: user.email,
            title,
            attachments: [],
            ...(agentId ? { agentId: agentIdToStore } : {}),
          })

          const insertedMsg = await insertMessage(tx, {
            chatId: chat.id,
            userId: user.id,
            chatExternalId: chat.externalId,
            workspaceExternalId: workspace.externalId,
            messageRole: MessageRole.User,
            email: user.email,
            sources: [],
            message,
            modelId,
            fileIds: fileIds,
          })
          // Store attachment metadata for user message if attachments exist
          if (attachmentMetadata && attachmentMetadata.length > 0) {
            try {
              await storeAttachmentMetadata(
                tx,
                insertedMsg.externalId,
                attachmentMetadata,
                email,
              )
            } catch (error) {
              attachmentStorageError = error as Error
              loggerWithChild({ email: email }).error(
                error,
                `Failed to store attachment metadata for user message ${insertedMsg.externalId}`,
              )
            }
          }
          return [chat, insertedMsg]
        },
      )
      loggerWithChild({ email: sub }).info(
        "First mesage of the conversation, successfully created the chat",
      )
      chat = insertedChat
      messages.push(insertedMsg) // Add the inserted message to messages array
      chatCreationSpan.end()
    } else {
      let [existingChat, allMessages, insertedMsg] = await db.transaction(
        async (tx): Promise<[SelectChat, SelectMessage[], SelectMessage]> => {
          // we are updating the chat and getting it's value in one call itself

          let existingChat = await updateChatByExternalIdWithAuth(
            db,
            chatId,
            email,
            {},
          )
          let allMessages = await getChatMessagesWithAuth(tx, chatId, email)

          let insertedMsg = await insertMessage(tx, {
            chatId: existingChat.id,
            userId: user.id,
            workspaceExternalId: workspace.externalId,
            chatExternalId: existingChat.externalId,
            messageRole: MessageRole.User,
            email: user.email,
            sources: [],
            message,
            modelId,
            fileIds,
          })
          // Store attachment metadata for user message if attachments exist
          if (attachmentMetadata && attachmentMetadata.length > 0) {
            try {
              await storeAttachmentMetadata(
                tx,
                insertedMsg.externalId,
                attachmentMetadata,
                email,
              )
            } catch (error) {
              attachmentStorageError = error as Error
              loggerWithChild({ email }).error(
                error,
                `Failed to store attachment metadata for user message ${insertedMsg.externalId}`,
              )
            }
          }
          return [existingChat, allMessages, insertedMsg]
        },
      )
      loggerWithChild({ email: sub }).info(
        "Existing conversation, fetched previous messages",
      )
      messages = allMessages.concat(insertedMsg) // Update messages array
      chat = existingChat
      chatCreationSpan.end()
    }
    return streamSSE(
      c,
      async (stream) => {
        // Store MCP clients for cleanup to prevent memory leaks
        const mcpClients: Client[] = []
        let finalReasoningLogString = ""
        let structuredReasoningSteps: AgentReasoningStep[] = [] // For structured reasoning steps
        // Track steps per iteration for limiting display
        let currentIterationSteps = 0
        let currentIterationNumber = 0
        const MAX_STEPS_PER_ITERATION = 3
        let currentIterationAllSteps: AgentReasoningStep[] = [] // Track all steps in current iteration for summary

        const logAndStreamReasoning = async (
          reasoningStep: AgentReasoningStep,
          userQuery: string = message, // Default to the current message
        ): Promise<void> => {
          const stepId = `step_${Date.now()}_${Math.random().toString(36).substr(2, 9)}`
          const timestamp = Date.now()

          // Check if this is a new iteration
          if (reasoningStep.type === AgentReasoningStepType.Iteration) {
            // Generate summary for previous iteration if it exists
            if (
              currentIterationNumber > 0 &&
              currentIterationAllSteps.length > 0
            ) {
              await generateAndStreamIterationSummary(
                currentIterationNumber,
                currentIterationAllSteps,
                userQuery,
              )
            }

            currentIterationNumber =
              reasoningStep.iteration ?? currentIterationNumber + 1
            currentIterationSteps = 0 // Reset step counter for new iteration
            currentIterationAllSteps = [] // Reset all steps for new iteration
          } else {
            // Track all steps in current iteration for summary
            currentIterationAllSteps.push(reasoningStep)

            // Skip steps beyond the limit for current iteration
            if (currentIterationSteps >= MAX_STEPS_PER_ITERATION) {
              // For skipped steps, only generate fallback summary (no AI call)
              const enhancedStep: AgentReasoningStep = {
                ...reasoningStep,
                stepId,
                timestamp,
                status: "in_progress",
                stepSummary: generateFallbackSummary(reasoningStep), // Only fallback summary
              }

              const humanReadableLog = convertReasoningStepToText(enhancedStep)
              structuredReasoningSteps.push(enhancedStep)
              return // Don't stream to frontend
            }
            currentIterationSteps++
          }

          // Generate AI summary ONLY for displayed steps (first 3 per iteration)
          const aiGeneratedSummary = await generateStepSummary(
            reasoningStep,
            userQuery,
          )

          const enhancedStep: AgentReasoningStep = {
            ...reasoningStep,
            stepId,
            timestamp,
            status: "in_progress",
            stepSummary: generateFallbackSummary(reasoningStep), // Quick fallback
            aiGeneratedSummary, // AI-generated summary only for displayed steps
          }

          const humanReadableLog = convertReasoningStepToText(enhancedStep)
          structuredReasoningSteps.push(enhancedStep)

          // Stream both summaries
          await stream.writeSSE({
            event: ChatSSEvents.Reasoning,
            data: JSON.stringify({
              text: humanReadableLog,
              step: enhancedStep,
              quickSummary: enhancedStep.stepSummary,
              aiSummary: enhancedStep.aiGeneratedSummary,
            }),
          })
        }

        // Helper function to create iteration summary steps
        const createIterationSummaryStep = (
          summary: string,
          iterationNumber: number,
        ): AgentReasoningStep => ({
          type: AgentReasoningStepType.LogMessage,
          stepId: `iteration_summary_${iterationNumber}_${Date.now()}`,
          timestamp: Date.now(),
          status: "completed",
          iteration: iterationNumber,
          message: summary,
          stepSummary: summary,
          aiGeneratedSummary: summary,
          isIterationSummary: true,
        })

        // Generate and stream iteration summary
        const generateAndStreamIterationSummary = async (
          iterationNumber: number,
          allSteps: AgentReasoningStep[],
          userQuery: string,
        ): Promise<void> => {
          try {
            const prompt = generateConsolidatedStepSummaryPromptJson(
              allSteps,
              userQuery,
              iterationNumber,
              `Iteration ${iterationNumber} complete summary`,
            )

            // Use a fast model for summary generation
            const summaryResult = await generateSynthesisBasedOnToolOutput(
              prompt,
              "",
              "",
              {
                modelId: defaultFastModel,
                stream: false,
                json: true,
                reasoning: false,
                messages: [],
              },
            )

            const summaryResponse = summaryResult.text || ""

            // Parse the JSON response
            const parsed = jsonParseLLMOutput(summaryResponse)
            const summary =
              parsed.summary ||
              `Completed iteration ${iterationNumber} with ${allSteps.length} steps.`

            // Create the iteration summary step
            const iterationSummaryStep = createIterationSummaryStep(
              summary,
              iterationNumber,
            )

            // Add to structured reasoning steps so it gets saved to DB
            structuredReasoningSteps.push(iterationSummaryStep)

            // Stream the iteration summary
            await stream.writeSSE({
              event: ChatSSEvents.Reasoning,
              data: JSON.stringify({
                text: summary,
                step: iterationSummaryStep,
                quickSummary: summary,
                aiSummary: summary,
                isIterationSummary: true,
              }),
            })
          } catch (error) {
            Logger.error(`Error generating iteration summary: ${error}`)
            // Fallback summary
            const fallbackSummary = `Completed iteration ${iterationNumber} with ${allSteps.length} steps.`

            // Create the fallback iteration summary step
            const fallbackSummaryStep = createIterationSummaryStep(
              fallbackSummary,
              iterationNumber,
            )

            // Add to structured reasoning steps so it gets saved to DB
            structuredReasoningSteps.push(fallbackSummaryStep)

            await stream.writeSSE({
              event: ChatSSEvents.Reasoning,
              data: JSON.stringify({
                text: fallbackSummary,
                step: fallbackSummaryStep,
                quickSummary: fallbackSummary,
                aiSummary: fallbackSummary,
                isIterationSummary: true,
              }),
            })
          }
        }

        streamKey = `${chat.externalId}` // Create the stream key
        activeStreams.set(streamKey, stream) // Add stream to the map
        loggerWithChild({ email: sub }).info(
          `Added stream ${streamKey} to active streams map.`,
        )
        const streamSpan = rootSpan.startSpan("stream_response")
        streamSpan.setAttribute("chatId", chat.externalId)
        let wasStreamClosedPrematurely = false
        try {
          if (!chatId) {
            const titleUpdateSpan = streamSpan.startSpan("send_title_update")
            await stream.writeSSE({
              data: title,
              event: ChatSSEvents.ChatTitleUpdate,
            })
            titleUpdateSpan.end()
          }

          loggerWithChild({ email: sub }).info("Chat stream started")
          // we do not set the message Id as we don't have it
          await stream.writeSSE({
            event: ChatSSEvents.ResponseMetadata,
            data: JSON.stringify({
              chatId: chat.externalId,
            }),
          })

          // Send attachment metadata immediately if attachments exist
          if (attachmentMetadata && attachmentMetadata.length > 0) {
            const userMessage = messages[messages.length - 1]
            await stream.writeSSE({
              event: ChatSSEvents.AttachmentUpdate,
              data: JSON.stringify({
                messageId: userMessage.externalId,
                attachments: attachmentMetadata,
              }),
            })
          }

          // Notify client if attachment storage failed
          if (attachmentStorageError) {
            await stream.writeSSE({
              event: ChatSSEvents.Error,
              data: JSON.stringify({
                error: "attachment_storage_failed",
                message:
                  "Failed to store attachment metadata. Your message was saved but attachments may not be available for future reference.",
                details: attachmentStorageError.message,
              }),
            })
          }

          let messagesWithNoErrResponse = messages
            .slice(0, messages.length - 1)
            .filter((msg) => !msg?.errorMessage)
            .map((m) => ({
              role: m.messageRole as ConversationRole,
              content: [{ text: m.message }],
            }))

          loggerWithChild({ email: sub }).info(
            "Checking if answer is in the conversation or a mandatory query rewrite is needed before RAG",
          )
          const finalToolsList: Record<
            string,
            {
              tools: SelectTool[]
              client: Client
            }
          > = {}
          const maxIterations = 10
          let iterationCount = 0
          let answered = false
          let isCustomMCP = false
          await logAndStreamReasoning({
            type: AgentReasoningStepType.LogMessage,
            message: `We're reading your question and figuring out the best way to find the answer — whether it's checking documents, searching emails, or gathering helpful info. This might take a few seconds... hang tight! <br> <br> We’re analyzing your query and choosing the best path forward — whether it’s searching internal docs, retrieving emails, or piecing together context. Hang tight while we think through it step by step.`,
          })
          if (toolsList && toolsList.length > 0) {
            for (const item of toolsList) {
              const { connectorId, tools: toolExternalIds } = item
              // Fetch connector info and create client
              const connector = await getConnectorById(
                db,
                parseInt(connectorId, 10),
                user.id,
              )
              if (!connector) {
                loggerWithChild({ email: sub }).warn(
                  `Connector not found or access denied for connectorId: ${connectorId}`,
                )
                continue
              }
              const client = new Client({
                name: `connector-${connectorId}`,
                version: connector.config.version,
              })
              try {
                if ("url" in connector.config) {
                  isCustomMCP = true
                  // MCP SSE
                  const config = connector.config as z.infer<
                    typeof MCPClientConfig
                  >
                  Logger.info(
                    `invoking client initialize for url: ${new URL(config.url)} ${
                      config.url
                    }`,
                  )
                  await client.connect(
                    new SSEClientTransport(new URL(config.url)),
                  )
                } else {
                  // MCP Stdio
                  const config = connector.config as z.infer<
                    typeof MCPClientStdioConfig
                  >
                  Logger.info(
                    `invoking client initialize for command: ${config.command}`,
                  )
                  await client.connect(
                    new StdioClientTransport({
                      command: config.command,
                      args: config.args,
                    }),
                  )
                }
              } catch (error) {
                loggerWithChild({ email: sub }).error(
                  error,
                  `Failed to connect to MCP client for connector ${connectorId}`,
                )
                continue
              }
              // Store client for cleanup
              mcpClients.push(client)
              const tools = await getToolsByConnectorId(
                db,
                workspace.id,
                connector.id,
              )

              const filteredTools = tools.filter((tool) => {
                const isIncluded = toolExternalIds.includes(tool.externalId!)
                if (!isIncluded) {
                  loggerWithChild({ email: sub }).info(
                    `[MessageWithToolsApi] Tool ${tool.externalId}:${tool.toolName} not in requested toolExternalIds.`,
                  )
                }
                return isIncluded
              })

              finalToolsList[connector.id] = {
                tools: filteredTools,
                client: client,
              }
              // Fetch all available tools from the client
              // TODO: look in the DB. cache logic has to be discussed.
              // const respone = await client.listTools()
              // const clientTools = response.tools

              // // Update tool definitions in the database for future use
              // await syncConnectorTools(
              //   db,
              //   workspace.id,
              //   connector.id,
              //   clientTools.map((tool) => ({
              //     toolName: tool.name,
              //     toolSchema: JSON.stringify(tool),
              //     description: tool.description,
              //   })),
              // )
              // // Create a map for quick lookup
              // const toolSchemaMap = new Map(
              //   clientTools.map((tool) => [tool.name, JSON.stringify(tool)]),
              // )
              // // Filter to only the requested tools, or use all tools if toolNames is empty
              // const filteredTools = []
              // if (toolNames.length === 0) {
              //   // If toolNames is empty, add all tools
              //   for (const [toolName, schema] of toolSchemaMap.entries()) {
              //     filteredTools.push({
              //       name: toolName,
              //       schema: schema || "",
              //     })
              //   }
              // } else {
              //   // Otherwise, filter to only the requested tools
              //   for (const toolName of toolNames) {
              //     if (toolSchemaMap.has(toolName)) {
              //       filteredTools.push({
              //         name: toolName,
              //         schema: toolSchemaMap.get(toolName) || "",
              //       })
              //     } else {
              //       Logger.info(
              //         `[MessageWithToolsApi] Tool schema not found for ${connectorId}:${toolName}.`,
              //       )
              //     }
              //   }
              // }
              // finalToolsList[connectorId] = {
              //   tools: filteredTools,
              //   client: client,
              // }
            }
          }
          let answer = ""
          let currentAnswer = ""
          let citations = []
          let imageCitations: any = []
          let citationMap: Record<number, number> = {}
          let citationValues: Record<number, string> = {}
          let thinking = ""
          let reasoning =
            ragPipelineConfig[RagPipelineStages.AnswerOrSearch].reasoning
          let gatheredFragments: MinimalAgentFragment[] = []
          let excludedIds: string[] = [] // To track IDs of retrieved documents
          let agentScratchpad = "" // To build the reasoning history for the prompt
          let planningContext = "" // To build the context for planning
          let toolsPrompt = "" // To build the context for available tools
          let fallbackReasoning: string | undefined = undefined // To store fallback reasoning
          const previousToolCalls: {
            tool: string
            args: Record<string, "any">
            failureCount: number
          }[] = []
          const MAX_CONSECUTIVE_TOOL_FAILURES = 2

          while (iterationCount <= maxIterations && !answered) {
            if (stream.closed) {
              loggerWithChild({ email: sub }).info(
                "[MessageWithToolsApi] Stream closed during conversation search loop. Breaking.",
              )
              wasStreamClosedPrematurely = true
              break
            }
            iterationCount++

            // On the first iteration, check if this is a "@" reference case and synthesize the context.
            // If the synthesized context is insufficient, continue gathering more context in subsequent iterations.
            if (hasReferencedContext && iterationCount === 1) {
              const contextFetchSpan = rootSpan.startSpan(
                "fetchDocumentContext",
              )
              await logAndStreamReasoning({
                type: AgentReasoningStepType.Iteration,
                iteration: iterationCount,
              })
              try {
                const results = await GetDocumentsByDocIds(
                  fileIds,
                  contextFetchSpan,
                )
                if (
                  results?.root?.children &&
                  results.root.children.length > 0
                ) {
                  const contextPromises = results?.root?.children?.map(
                    async (v, i) => {
                      let content = answerContextMap(
                        v as z.infer<typeof VespaSearchResultsSchema>,
                        0,
                        true,
                      )
                      if (
                        v.fields &&
                        "sddocname" in v.fields &&
                        v.fields.sddocname === chatContainerSchema &&
                        (v.fields as any).creator
                      ) {
                        const creator = await getDocumentOrNull(
                          chatUserSchema,
                          (v.fields as any).creator,
                        )
                        if (creator) {
                          content += `\nCreator: ${(creator.fields as any).name}`
                        }
                      }
                      return `Index ${i + 1} \n ${content}`
                    },
                  )
                  const resolvedContexts = contextPromises
                    ? await Promise.all(contextPromises)
                    : []

                  const chatContexts: VespaSearchResult[] = []
                  const threadContexts: VespaSearchResult[] = []
                  if (results?.root?.children) {
                    for (const v of results.root.children) {
                      if (
                        v.fields &&
                        "sddocname" in v.fields &&
                        v.fields.sddocname === chatContainerSchema
                      ) {
                        const channelId = (v.fields as any).docId

                        if (channelId) {
                          const searchResults = await searchSlackInVespa(
                            message,
                            email,
                            {
                              limit: 10,
                              channelIds: [channelId],
                            },
                          )
                          if (searchResults.root.children) {
                            chatContexts.push(...searchResults.root.children)
                            const threadMessages = await getThreadContext(
                              searchResults,
                              email,
                              contextFetchSpan,
                            )
                            if (
                              threadMessages &&
                              threadMessages.root.children
                            ) {
                              threadContexts.push(
                                ...threadMessages.root.children,
                              )
                            }
                          }
                        }
                      }
                    }
                  }
                  planningContext = cleanContext(resolvedContexts?.join("\n"))
                  if (chatContexts.length > 0) {
                    planningContext += "\n" + buildContext(chatContexts, 10)
                  }
                  if (threadContexts.length > 0) {
                    planningContext += "\n" + buildContext(threadContexts, 10)
                  }

                  gatheredFragments = results.root.children.map(
                    (child: VespaSearchResult, idx) =>
                      vespaResultToMinimalAgentFragment(child, idx),
                  )
                  if (chatContexts.length > 0) {
                    gatheredFragments.push(
                      ...chatContexts.map((child, idx) =>
                        vespaResultToMinimalAgentFragment(child, idx),
                      ),
                    )
                  }
                  if (threadContexts.length > 0) {
                    gatheredFragments.push(
                      ...threadContexts.map((child, idx) =>
                        vespaResultToMinimalAgentFragment(child, idx),
                      ),
                    )
                  }
                  const parseSynthesisOutput = await performSynthesis(
                    ctx,
                    message,
                    planningContext,
                    gatheredFragments,
                    messagesWithNoErrResponse,
                    logAndStreamReasoning,
                    sub,
                    attachmentFileIds,
                  )
                  await logAndStreamReasoning({
                    type: AgentReasoningStepType.LogMessage,
                    message: `Synthesis result: ${parseSynthesisOutput?.synthesisState || "unknown"}`,
                  })
                  await logAndStreamReasoning({
                    type: AgentReasoningStepType.LogMessage,
                    message: ` Synthesis: ${
                      parseSynthesisOutput?.answer || "No Synthesis details"
                    }`,
                  })
                  const isContextSufficient =
                    parseSynthesisOutput?.synthesisState ===
                    ContextSysthesisState.Complete

                  if (isContextSufficient) {
                    // Context is complete. We can break the loop and generate the final answer.
                    await logAndStreamReasoning({
                      type: AgentReasoningStepType.LogMessage,
                      message:
                        "Context is sufficient. Proceeding to generate final answer.",
                    })
                    break
                  }
                  continue
                }
              } catch (error) {
                loggerWithChild({ email: sub }).error(
                  error,
                  "Failed to fetch document context for agent tools",
                )
              } finally {
                contextFetchSpan?.end()
              }
            }

            let loopWarningPrompt = ""
            const reasoningHeader = `
            --- AGENT REASONING SO FAR ---
            Below is the step-by-step reasoning you've taken so far. Use this to inform your next action.
            ${structuredReasoningSteps
              .map(convertReasoningStepToText)
              .join("\n")}
            `
            const evidenceSummary =
              gatheredFragments.length > 0
                ? `\n--- CURRENTLY GATHERED EVIDENCE (for final answer generation) ---\n` +
                  gatheredFragments
                    .map(
                      (f, i) =>
                        `[Fragment ${i + 1}] (Source Doc ID: ${
                          f.source.docId
                        })\n` +
                        `  - Title: ${f.source.title || "Untitled"}\n` +
                        // Truncate content in the scratchpad to keep the prompt concise.
                        // The full content is available in `planningContext` for the final answer.
                        `  - Content Snippet: "${f.content.substring(0, 100)}..."`,
                    )
                    .join("\n\n")
                : "\n--- NO EVIDENCE GATHERED YET ---"

            // Check for consecutive failures and add warning
            const lastToolCall = previousToolCalls[previousToolCalls.length - 1]
            if (
              lastToolCall &&
              lastToolCall.failureCount >= MAX_CONSECUTIVE_TOOL_FAILURES
            ) {
              loopWarningPrompt = `
                   ---
                   **Critique Past Actions:** You have repeatedly called the tool '${
                     lastToolCall.tool
                   }' with arguments ${JSON.stringify(
                     lastToolCall.args,
                   )} and it has failed or yielded insufficient results ${
                     lastToolCall.failureCount
                   } times consecutively. You are stuck in a loop. You MUST choose a DIFFERENT TOOL or escalate to a "no answer found" state if no other tools are viable.
                   ---
                `
              await logAndStreamReasoning({
                type: AgentReasoningStepType.LogMessage,
                message: `Detected ${lastToolCall.failureCount} consecutive failures for tool ${lastToolCall.tool}. Attempting to change strategy.`,
              })
            } else if (previousToolCalls.length) {
              loopWarningPrompt = `
                   ---
                   **Critique Past Actions:** You have already called some tools ${previousToolCalls
                     .map(
                       (toolCall, idx) =>
                         `[Iteration-${idx}] Tool: ${
                           toolCall.tool
                         }, Args: ${JSON.stringify(toolCall.args)}`,
                     )
                     .join(
                       "\n",
                     )}  and the result was insufficient. You are in a loop. You MUST choose a appropriate tool to resolve user query.
                 You **MUST** change your strategy.
                  For example: 
                    1.  Choose a **DIFFERENT TOOL**.
                    2.  Use the **SAME TOOL** but with **DIFFERENT Parameters**.
                    3.  Use just different **offset**  if you think if the tool selected is correct and you need to goto next page to find better context.
  
                  Do NOT make these call again. Formulate a new, distinct plan.
                   ---
                `
            }

            agentScratchpad = evidenceSummary + "\n\n" + reasoningHeader
            toolsPrompt = ""
            // TODO: make more sense to move this inside prompt such that format of output can be written together.
            if (Object.keys(finalToolsList).length > 0) {
              toolsPrompt = `While answering check if any below given AVAILABLE_TOOLS can be invoked to get more context to answer the user query more accurately, this is very IMPORTANT so you should check this properly based on the given tools information. 
                AVAILABLE_TOOLS:\n\n`

              // Format each client's tools
              for (const [connectorId, { tools }] of Object.entries(
                finalToolsList,
              )) {
                if (tools.length > 0) {
                  for (const tool of tools) {
                    const parsedTool = selectToolSchema.safeParse(tool)
                    if (parsedTool.success && parsedTool.data.toolSchema) {
                      toolsPrompt += `${constructToolContext(
                        parsedTool.data.toolSchema,
                        parsedTool.data.toolName,
                        parsedTool.data.description ?? "",
                      )}\n\n`
                    }
                  }
                }
              }
            }

            // filter out conversational tool if it is not the first iteration
            const xyneToolNames =
              iterationCount !== 1
                ? Object.keys(internalTools).filter(
                    (v) => v !== XyneTools.Conversational,
                  )
                : Object.keys(internalTools)
            const xyneTools = Object.fromEntries(
              xyneToolNames.map((toolName) => [
                toolName,
                internalTools[toolName],
              ]),
            )
            const toolSelection = await generateToolSelectionOutput(
              message,
              ctx,
              toolsPrompt,
              agentScratchpad,
              {
                modelId: defaultFastModel,
                stream: false,
                json: true,
                reasoning: false,
                messages: messagesWithNoErrResponse,
              },
              agentPromptForLLM,
              loopWarningPrompt,
              { internal: xyneTools },
              isDebugMode,
            )

            if (
              toolSelection?.queryRewrite &&
              toolSelection.queryRewrite.length
            ) {
              await logAndStreamReasoning({
                type: AgentReasoningStepType.AnalyzingQuery,
                details: `Query rewrite detected: ${toolSelection.queryRewrite}`,
              })
              streamSpan
                .startSpan("query_rewrite")
                .setAttribute("query_rewrite", toolSelection.queryRewrite)
              message = toolSelection.queryRewrite
            }

            if (toolSelection && toolSelection.tool) {
              const toolName = toolSelection.tool
              const toolParams = (toolSelection.arguments ?? {}) as Record<
                string,
                any
              >

              // Extract app info for this iteration
              let iterationApp: Apps | string | undefined
              let iterationEntity: string | undefined

              iterationApp = toolParams.app
              iterationEntity = toolParams.entity

              await logAndStreamReasoning({
                type: AgentReasoningStepType.Iteration,
                iteration: iterationCount,
                app: iterationApp,
                entity: iterationEntity,
              })

              if (toolSelection.reasoning) {
                await logAndStreamReasoning({
                  type: AgentReasoningStepType.LogMessage,
                  message: `Reasoning: ${toolSelection.reasoning}`,
                })
              }

              // Update previousToolCalls with failure tracking
              const lastCallIndex = previousToolCalls.length - 1
              if (
                lastCallIndex >= 0 &&
                previousToolCalls[lastCallIndex].tool === toolName &&
                JSON.stringify(previousToolCalls[lastCallIndex].args) ===
                  JSON.stringify(toolParams)
              ) {
                previousToolCalls[lastCallIndex].failureCount++
              } else {
                previousToolCalls.push({
                  tool: toolName,
                  args: toolParams,
                  failureCount: 0, // Reset failure count for a new tool/args combination
                })
              }

              if (toolName === XyneTools.Conversational) {
                await logAndStreamReasoning({
                  type: AgentReasoningStepType.LogMessage,
                  message: `Tool ${toolName} selected.`,
                })
                break
              }

              await logAndStreamReasoning({
                type: AgentReasoningStepType.Planning,
                details: `Planning next step with ${gatheredFragments.length} context fragments.`,
              })
              loggerWithChild({ email: sub }).info(
                `Tool selection #${toolName} with params: ${JSON.stringify(
                  toolParams,
                )}`,
              )

              let toolExecutionResponse: {
                result: string
                contexts?: MinimalAgentFragment[]
                error?: string
              } | null = null

              const toolExecutionSpan = streamSpan.startSpan(
                `execute_tool_${toolName}`,
              )

              if (agentTools[toolName]) {
                if (excludedIds.length > 0) {
                  toolParams.excludedIds = excludedIds
                }
                if ("limit" in toolParams) {
                  if (
                    toolParams.limit &&
                    toolParams.limit > maxUserRequestCount
                  ) {
                    await logAndStreamReasoning({
                      type: AgentReasoningStepType.LogMessage,
                      message: `Detected perPage ${toolParams.perPage} in arguments for tool ${toolName}`,
                    })
                    toolParams.limit = maxUserRequestCount
                    await logAndStreamReasoning({
                      type: AgentReasoningStepType.LogMessage,
                      message: `Limited perPage for tool ${toolName} to ${maxUserRequestCount}`,
                    })
                  }
                }

                await logAndStreamReasoning({
                  type: AgentReasoningStepType.ToolExecuting,
                  toolName: toolName as AgentToolName,
                })

                await logAndStreamReasoning({
                  type: AgentReasoningStepType.ToolParameters,
                  parameters: {
                    ...toolParams,
                    excludedIds: excludedIds.length
                      ? `Excluded ${excludedIds.length} previous ${excludedIds.length === 1 ? "result" : "results"} to avoid duplication`
                      : "None",
                  },
                })
                try {
                  toolExecutionResponse = await agentTools[toolName].execute(
                    toolParams,
                    toolExecutionSpan,
                    email,
                    ctx,
                    agentPromptForLLM,
                    message,
                  )
                } catch (error) {
                  const errMessage = getErrorMessage(error)
                  loggerWithChild({ email: sub }).error(
                    error,
                    `Critical error executing internal agent tool ${toolName}: ${errMessage}`,
                  )
                  toolExecutionResponse = {
                    result: `Execution of tool ${toolName} failed critically.`,
                    error: errMessage,
                  }
                }
              } else if (Object.keys(finalToolsList).length > 0) {
                let foundClient: Client | null = null
                let connectorId: string | null = null

                // Find the client for the requested tool (your logic is good)
                for (const [connId, { tools, client }] of Object.entries(
                  finalToolsList,
                )) {
                  if (
                    tools.some(
                      (tool) =>
                        selectToolSchema.safeParse(tool).success &&
                        selectToolSchema.safeParse(tool).data?.toolName ===
                          toolName,
                    )
                  ) {
                    foundClient = client
                    connectorId = connId
                    break
                  }
                }

                if (!foundClient || !connectorId) {
                  const errorMsg = `Tool "${toolName}" was selected by the agent but is not an available tool.`
                  loggerWithChild({ email: sub }).error(errorMsg)
                  await logAndStreamReasoning({
                    type: AgentReasoningStepType.ValidationError,
                    details: errorMsg,
                  })
                  // Set an error response so the agent knows its plan failed and can re-plan
                  toolExecutionResponse = {
                    result: `Error: Could not find the specified tool '${toolName}'.`,
                    error: "Tool not found",
                  }
                } else {
                  await logAndStreamReasoning({
                    type: AgentReasoningStepType.ToolExecuting,
                    toolName: toolName as AgentToolName, // We can cast here as it's a string from the LLM
                  })
                  try {
                    // TODO: Implement your parameter validation logic here before calling the tool.
                    if ("perPage" in toolParams) {
                      if (toolParams.perPage && toolParams.perPage > 10) {
                        await logAndStreamReasoning({
                          type: AgentReasoningStepType.LogMessage,
                          message: `Detected perPage ${toolParams.perPage} in arguments for tool ${toolName}`,
                        })
                        toolParams.perPage = 10 // Limit to 10 per page
                        await logAndStreamReasoning({
                          type: AgentReasoningStepType.LogMessage,
                          message: `Limited perPage for tool ${toolName} to 10`,
                        })
                      }
                    }
                    const mcpToolResponse: any = await foundClient.callTool({
                      name: toolName,
                      arguments: toolParams,
                    })

                    let formattedContent = "Tool returned no parsable content."
                    let newFragments: MinimalAgentFragment[] = []
                    const isValidJSON = (str: string) => {
                      try {
                        JSON.parse(str)
                        return true
                      } catch (e) {
                        return false
                      }
                    }
                    try {
                      if (
                        mcpToolResponse.content &&
                        mcpToolResponse.content[0] &&
                        mcpToolResponse.content[0].text
                      ) {
                        const parsedJson = isValidJSON(
                          mcpToolResponse.content[0].text,
                        )
                          ? JSON.parse(mcpToolResponse.content[0].text)
                          : mcpToolResponse.content[0].text
                        if (isCustomMCP) {
                          const baseFragmentId = `mcp-${connectorId}-${toolName}`
                          // Convert the formatted response into a standard MinimalAgentFragment
                          let mainContentParts = []
                          if (parsedJson.title)
                            mainContentParts.push(`Title: ${parsedJson.title}`)
                          if (parsedJson.body)
                            mainContentParts.push(`Body: ${parsedJson.body}`)
                          if (parsedJson.name)
                            mainContentParts.push(`Name: ${parsedJson.name}`)
                          if (parsedJson.description)
                            mainContentParts.push(
                              `Description: ${parsedJson.description}`,
                            )

                          if (mainContentParts.length > 2) {
                            formattedContent = mainContentParts.join("\n")
                          } else {
                            formattedContent = `Tool Response: ${
                              typeof parsedJson !== "string"
                                ? flattenObject(parsedJson)
                                    .map(([key, value]) => `- ${key}: ${value}`)
                                    .join("\n")
                                : parsedJson
                            }`
                          }

                          newFragments.push({
                            id: `${baseFragmentId}-generic`,
                            content: formattedContent,
                            source: {
                              app: Apps.MCP,
                              docId: "",
                              title: `Response from ${toolName}`,
                              entity: SystemEntity.SystemInfo,
                              url:
                                parsedJson.html_url ||
                                parsedJson.url ||
                                undefined,
                            },
                            confidence: 0.8,
                          })
                        } else {
                          const baseFragmentId = `mcp-${connectorId}-${toolName}`
                          ;({ formattedContent, newFragments } =
                            mapGithubToolResponse(
                              toolName,
                              parsedJson,
                              baseFragmentId,
                              sub,
                            ))
                        }
                      }
                    } catch (parsingError) {
                      loggerWithChild({ email: sub }).error(
                        parsingError,
                        `Could not parse response from MCP tool ${toolName} as JSON.`,
                      )
                      formattedContent =
                        "Tool response was not valid JSON and could not be processed."
                    }

                    // Populate the unified response object for the MCP tool
                    toolExecutionResponse = {
                      result: `Tool ${toolName} executed. \n Summary: ${formattedContent.substring(
                        0,
                        200,
                      )}...`,
                      contexts: newFragments,
                    }
                  } catch (error) {
                    const errMessage = getErrorMessage(error)
                    loggerWithChild({ email: sub }).error(
                      error,
                      `Error invoking external tool ${toolName}: ${errMessage}`,
                    )
                    // Populate the unified response with the error
                    toolExecutionResponse = {
                      result: `Execution of tool ${toolName} failed.`,
                      error: errMessage,
                    }
                  }
                }
              } else {
                // This case handles when a tool was specified by the LLM,
                // but it's not an internal tool AND (finalToolsList is empty OR the tool is not in finalToolsList)
                const errorMsg = `Tool "${toolName}" was selected by the agent but is not an available or configured tool.`
                loggerWithChild({ email: sub }).error(errorMsg)
                await logAndStreamReasoning({
                  type: AgentReasoningStepType.ValidationError,
                  details: errorMsg,
                })
                toolExecutionResponse = {
                  result: `Error: Could not find the specified tool '${toolName}'.`,
                  error: "Tool not found or not configured",
                }
              }
              toolExecutionSpan.end()

              if (toolExecutionResponse) {
                await logAndStreamReasoning({
                  type: AgentReasoningStepType.ToolResult,
                  toolName: toolName as AgentToolName,
                  resultSummary: toolExecutionResponse.result,
                  itemsFound: toolExecutionResponse.contexts?.length || 0,
                  error: toolExecutionResponse.error,
                })

                // If the tool execution resulted in an error or no new contexts, increment failure count
                const currentToolCall =
                  previousToolCalls[previousToolCalls.length - 1]
                if (
                  currentToolCall &&
                  (toolExecutionResponse.error ||
                    !toolExecutionResponse.contexts ||
                    toolExecutionResponse.contexts.length === 0)
                ) {
                  currentToolCall.failureCount++
                } else if (currentToolCall) {
                  // If successful, reset failure count for this tool
                  currentToolCall.failureCount = 0
                }

                if (toolExecutionResponse.error) {
                  if (iterationCount < maxIterations) {
                    continue // Continue to the next iteration to re-plan
                  } else {
                    // If we fail on the last iteration, we have to stop.
                    await logAndStreamReasoning({
                      type: AgentReasoningStepType.LogMessage,
                      message:
                        "Tool failed on the final iteration. Generating answer with available context.",
                    })
                  }
                }

                if (
                  toolExecutionResponse.contexts &&
                  toolExecutionResponse.contexts.length > 0
                ) {
                  const newFragments = toolExecutionResponse.contexts
                  gatheredFragments.push(...newFragments)

                  const newIds = newFragments.map((f) => f.id).filter(Boolean) // Use the fragment's own unique ID
                  excludedIds = [...new Set([...excludedIds, ...newIds])]
                }
              } else {
                // This case should ideally not be reached if the logic above correctly sets toolExecutionResponse.
                // However, as a fallback, log an error and potentially continue or break.
                const criticalErrorMsg = `Critical error: toolExecutionResponse is null after attempting tool execution for "${toolName}".`
                loggerWithChild({ email: sub }).error(criticalErrorMsg)
                await logAndStreamReasoning({
                  type: AgentReasoningStepType.ValidationError,
                  details: criticalErrorMsg,
                })
                // Decide if we should continue to re-plan or break the loop.
                // For now, let's assume we should try to re-plan if not max iterations.
                if (iterationCount < maxIterations) {
                  continue
                }
              }

              // if the timestamp range was specified and no results were found
              // then  that no results were found in this timastamp range
              const hasTimestampFilter = toolParams?.from || toolParams?.to
              if (hasTimestampFilter && !gatheredFragments.length) {
                const fromDate = new Date(
                  toolParams?.from || 0,
                ).toLocaleDateString()
                const toDate = new Date(
                  toolParams?.to || Date.now(),
                ).toLocaleDateString()

                const appName = toolParams.app
                  ? `${toolParams.app} data`
                  : "content"

                const context = {
                  id: "",
                  content: `No ${appName} found within the specified date range (${fromDate} to ${toDate}). No further action needed - this simply means there was no activity during this time period.`,
                  source: {} as any,
                  confidence: 0,
                }
                gatheredFragments.push(context)
              }

              planningContext = gatheredFragments.length
                ? gatheredFragments
                    .map(
                      (f, i) =>
                        `[${i + 1}] ${
                          f.source.title || `Source ${f.source.docId}`
                        }: ${f.content}`,
                    )
                    .join("\n")
                : ""

              if (planningContext.length) {
                const parseSynthesisOutput = await performSynthesis(
                  ctx,
                  message,
                  planningContext,
                  gatheredFragments,
                  messagesWithNoErrResponse,
                  logAndStreamReasoning,
                  sub,
                  attachmentFileIds,
                )

                await logAndStreamReasoning({
                  type: AgentReasoningStepType.LogMessage,
                  message: `Synthesis result: ${parseSynthesisOutput?.synthesisState || "unknown"}`,
                })
                await logAndStreamReasoning({
                  type: AgentReasoningStepType.LogMessage,
                  message: ` Synthesis: ${
                    parseSynthesisOutput?.answer || "No Synthesis details"
                  }`,
                })
                const isContextSufficient =
                  parseSynthesisOutput?.synthesisState ===
                  ContextSysthesisState.Complete

                if (isContextSufficient) {
                  // Context is complete. We can break the loop and generate the final answer.
                  await logAndStreamReasoning({
                    type: AgentReasoningStepType.LogMessage,
                    message:
                      "Context is sufficient. Proceeding to generate final answer.",
                  })
                  // The `continuationIterator` logic will now run after the loop breaks.
                } else {
                  // Context is Partial or NotFound. The loop will continue.
                  if (iterationCount < maxIterations) {
                    await logAndStreamReasoning({
                      type: AgentReasoningStepType.BroadeningSearch,
                      details: `Context is insufficient. Planning iteration ${
                        iterationCount + 1
                      }.`,
                    })
                    continue
                  } else {
                    // Follow-back tool activation: when iterations are exhausted and synthesis is not complete
                    if (planningContext.length > 0) {
                      try {
                        await logAndStreamReasoning({
                          type: AgentReasoningStepType.LogMessage,
                          message:
                            "Max iterations reached with incomplete synthesis. Activating follow-back search strategy...",
                        })

                        // Show what tools were used and their results
                        const toolExecutions = structuredReasoningSteps.filter(
                          (step) =>
                            step.type ===
                              AgentReasoningStepType.ToolExecuting ||
                            step.type === AgentReasoningStepType.ToolResult,
                        )

                        if (toolExecutions.length > 0) {
                          await logAndStreamReasoning({
                            type: AgentReasoningStepType.LogMessage,
                            message: `Previous search attempts: Used ${toolExecutions.filter((s) => s.type === AgentReasoningStepType.ToolExecuting).length} tools, gathered ${gatheredFragments.length} context fragments.`,
                          })
                        }

                        // Prepare fallback tool parameters with more detailed context
                        const toolLog = structuredReasoningSteps
                          .filter(
                            (step) =>
                              step.type ===
                                AgentReasoningStepType.ToolExecuting ||
                              step.type === AgentReasoningStepType.ToolResult,
                          )
                          .map(convertReasoningStepToText)
                          .join("\n")

                        const fallbackParams = {
                          originalQuery: message,
                          agentScratchpad: agentScratchpad,
                          toolLog: toolLog,
                          gatheredFragments: planningContext,
                        }

                        await logAndStreamReasoning({
                          type: AgentReasoningStepType.ToolExecuting,
                          toolName: AgentToolName.FallBack,
                        })

                        // Execute fallback tool
                        const fallbackResponse = await agentTools[
                          "fall_back"
                        ].execute(
                          fallbackParams,
                          streamSpan.startSpan("fallback_search_execution"),
                          email,
                          ctx,
                          agentPromptForLLM,
                          message,
                        )

                        await logAndStreamReasoning({
                          type: AgentReasoningStepType.ToolResult,
                          toolName: AgentToolName.FallBack,
                          resultSummary: fallbackResponse.result,
                          itemsFound: fallbackResponse.contexts?.length || 0,
                          error: fallbackResponse.error,
                        })

                        // Store fallback reasoning separately - don't add to gathered fragments
                        if (fallbackResponse.fallbackReasoning) {
                          fallbackReasoning = fallbackResponse.fallbackReasoning

                          await logAndStreamReasoning({
                            type: AgentReasoningStepType.LogMessage,
                            message: `✓ Fallback analysis completed! Generated detailed reasoning about search limitations.`,
                          })

                          await logAndStreamReasoning({
                            type: AgentReasoningStepType.LogMessage,
                            message:
                              "Will provide explanation about why we couldn't find sufficient information.",
                          })
                        } else {
                          await logAndStreamReasoning({
                            type: AgentReasoningStepType.LogMessage,
                            message:
                              "Fallback analysis completed but no reasoning generated.",
                          })
                        }
                      } catch (followBackError) {
                        Logger.error(
                          followBackError,
                          "Error during followBack tool execution",
                        )
                        await logAndStreamReasoning({
                          type: AgentReasoningStepType.LogMessage,
                          message: `Follow-back search failed: ${getErrorMessage(followBackError)}. Will generate best-effort answer.`,
                        })
                      }
                    } else {
                      await logAndStreamReasoning({
                        type: AgentReasoningStepType.LogMessage,
                        message:
                          "Max iterations reached with no context gathered. Will generate best-effort answer.",
                      })
                    }
                  }
                }
              } else {
                // This `else` block runs if `planningContext` is empty after a tool call.
                // This means we have found nothing so far. We must continue.
                if (iterationCount < maxIterations) {
                  await logAndStreamReasoning({
                    type: AgentReasoningStepType.BroadeningSearch,
                    details: "No context found yet. Planning next iteration.",
                  })
                  continue
                }
              }

              answered = true

              if (answer.length) {
                break
              }
            } else {
              // If no tool was selected, it's also a form of being stuck or unable to proceed.
              // Increment failure count for the "no tool selected" state if it's consecutive.
              const lastCall = previousToolCalls[previousToolCalls.length - 1]
              if (lastCall && lastCall.tool === "NoToolSelected") {
                lastCall.failureCount++
              } else {
                previousToolCalls.push({
                  tool: "NoToolSelected",
                  args: {},
                  failureCount: 1,
                })
              }

              if (iterationCount < maxIterations) {
                await logAndStreamReasoning({
                  type: AgentReasoningStepType.LogMessage,
                  message: `No tool selected. Re-planning.`,
                })
                const parseSynthesisOutput = await performSynthesis(
                  ctx,
                  message,
                  planningContext,
                  gatheredFragments,
                  messagesWithNoErrResponse,
                  logAndStreamReasoning,
                  sub,
                  attachmentFileIds,
                )
                await logAndStreamReasoning({
                  type: AgentReasoningStepType.LogMessage,
                  message: `Synthesis result: ${parseSynthesisOutput?.synthesisState || "unknown"}`,
                })
                await logAndStreamReasoning({
                  type: AgentReasoningStepType.LogMessage,
                  message: ` Synthesis: ${
                    parseSynthesisOutput?.answer || "No Synthesis details"
                  }`,
                })
                const isContextSufficient =
                  parseSynthesisOutput?.synthesisState ===
                  ContextSysthesisState.Complete

                if (isContextSufficient) {
                  // Context is complete. We can break the loop and generate the final answer.
                  await logAndStreamReasoning({
                    type: AgentReasoningStepType.LogMessage,
                    message:
                      "Context is sufficient. Proceeding to generate final answer.",
                  })
                  break
                }
                continue
              } else {
                await logAndStreamReasoning({
                  type: AgentReasoningStepType.LogMessage,
                  message: `No tool selected for ${iterationCount}. Generating answer with available context.`,
                })
                answered = true // Break the loop to generate the final answer
              }
            }
          }

          const continuationIterator = getToolContinuationIterator(
            message,
            ctx,
            toolsPrompt,
            planningContext ?? "",
            gatheredFragments,
            agentPromptForLLM,
            messagesWithNoErrResponse,
            fallbackReasoning,
            attachmentFileIds,
            email,
          )
          for await (const chunk of continuationIterator) {
            if (stream.closed) {
              loggerWithChild({ email: sub }).info(
                "[MessageApi] Stream closed during conversation search loop. Breaking.",
              )
              wasStreamClosedPrematurely = true
              break
            }
            if (chunk.text) {
              // if (reasoning && chunk.reasoning) {
              //   thinking += chunk.text
              //   stream.writeSSE({
              //     event: ChatSSEvents.Reasoning,
              //     data: chunk.text,
              //   })
              //   // reasoningSpan.end()
              // }
              // if (!chunk.reasoning) {
              //   answer += chunk.text
              //   stream.writeSSE({
              //     event: ChatSSEvents.ResponseUpdate,
              //     data: chunk.text,
              //   })
              // }
              answer += chunk.text
              stream.writeSSE({
                event: ChatSSEvents.ResponseUpdate,
                data: chunk.text,
              })
            }
            if (chunk.citation) {
              const { index, item } = chunk.citation
              citations.push(item)
              citationMap[index] = citations.length - 1
              loggerWithChild({ email: sub }).info(
                `Found citations and sending it, current count: ${citations.length}`,
              )
              stream.writeSSE({
                event: ChatSSEvents.CitationsUpdate,
                data: JSON.stringify({
                  contextChunks: citations,
                  citationMap,
                }),
              })
              citationValues[index] = item
            }
            if (chunk.imageCitation) {
              loggerWithChild({ email: email }).info(
                `Found image citation, sending it`,
                { citationKey: chunk.imageCitation.citationKey },
              )
              imageCitations.push(chunk.imageCitation)
              stream.writeSSE({
                event: ChatSSEvents.ImageCitationUpdate,
                data: JSON.stringify(chunk.imageCitation),
              })
            }

            if (chunk.cost) {
              costArr.push(chunk.cost)
            }
            if (chunk.metadata?.usage) {
              tokenArr.push({
                inputTokens: chunk.metadata.usage.inputTokens,
                outputTokens: chunk.metadata.usage.outputTokens,
              })
            }
          }

          if (answer || wasStreamClosedPrematurely) {
            // Determine if a message (even partial) should be saved
            // TODO: incase user loses permission
            // to one of the citations what do we do?
            // somehow hide that citation and change
            // the answer to reflect that

            // Save structured reasoning steps as NDJSON (newline-delimited JSON) format for frontend parsing
            const reasoningLog = structuredReasoningSteps
              .map((step) => {
                try {
                  return JSON.stringify({
                    text: convertReasoningStepToText(step),
                    step: step,
                    quickSummary: step.stepSummary,
                    aiSummary: step.aiGeneratedSummary,
                    ...(step.isIterationSummary
                      ? { isIterationSummary: true }
                      : {}),
                  })
                } catch (error) {
                  Logger.error("Failed to stringify reasoning step", {
                    error,
                    stepType: step.type,
                  })
                  return JSON.stringify({
                    text: "Error serializing step",
                    step: { type: step.type, error: "Serialization failed" },
                  })
                }
              })
              .join("\n")

            // Calculate total cost and tokens
            const totalCost = costArr.reduce((sum, cost) => sum + cost, 0)
            const totalTokens = tokenArr.reduce(
              (sum, tokens) => sum + tokens.inputTokens + tokens.outputTokens,
              0,
            )

            const msg = await insertMessage(db, {
              chatId: chat.id,
              userId: user.id,
              workspaceExternalId: workspace.externalId,
              chatExternalId: chat.externalId,
              messageRole: MessageRole.Assistant,
              email: user.email,
              sources: citations,
              imageCitations: imageCitations,
              message: processMessage(answer, citationMap),
              thinking: reasoningLog,
              modelId:
                ragPipelineConfig[RagPipelineStages.AnswerOrRewrite].modelId,
              cost: totalCost.toString(),
              tokensUsed: totalTokens,
            })
            assistantMessageId = msg.externalId

            const traceJson = tracer.serializeToJson()
            await insertChatTrace({
              workspaceId: workspace.id,
              userId: user.id,
              chatId: chat.id,
              messageId: msg.id,
              chatExternalId: chat.externalId,
              email: user.email,
              messageExternalId: msg.externalId,
              traceJson,
            })
            loggerWithChild({ email: sub }).info(
              `[MessageApi] Inserted trace for message ${msg.externalId} (premature: ${wasStreamClosedPrematurely}).`,
            )

            await stream.writeSSE({
              event: ChatSSEvents.ResponseMetadata,
              data: JSON.stringify({
                chatId: chat.externalId,
                messageId: assistantMessageId,
              }),
            })
          } else {
            const errorSpan = streamSpan.startSpan("handle_no_answer")
            const allMessages = await getChatMessagesWithAuth(
              db,
              chat?.externalId,
              email,
            )
            const lastMessage = allMessages[allMessages.length - 1]

            await stream.writeSSE({
              event: ChatSSEvents.ResponseMetadata,
              data: JSON.stringify({
                chatId: chat.externalId,
                messageId: lastMessage.externalId,
              }),
            })
            await stream.writeSSE({
              event: ChatSSEvents.Error,
              data: "Oops, something went wrong. Please try rephrasing your question or ask something else.",
            })
            await addErrMessageToMessage(
              lastMessage,
              "Oops, something went wrong. Please try rephrasing your question or ask something else.",
            )

            const traceJson = tracer.serializeToJson()
            await insertChatTrace({
              workspaceId: workspace.id,
              userId: user.id,
              chatId: chat.id,
              messageId: lastMessage.id,
              chatExternalId: chat.externalId,
              email: user.email,
              messageExternalId: lastMessage.externalId,
              traceJson,
            })
            errorSpan.end()
          }

          const endSpan = streamSpan.startSpan("send_end_event")
          await stream.writeSSE({
            data: "",
            event: ChatSSEvents.End,
          })
          endSpan.end()
          streamSpan.end()
          rootSpan.end()
        } catch (error) {
          const streamErrorSpan = streamSpan.startSpan("handle_stream_error")
          streamErrorSpan.addEvent("error", {
            message: getErrorMessage(error),
            stack: (error as Error).stack || "",
          })
          const errFomMap = handleError(error)
          const allMessages = await getChatMessagesWithAuth(
            db,
            chat?.externalId,
            email,
          )
          const lastMessage = allMessages[allMessages.length - 1]
          await stream.writeSSE({
            event: ChatSSEvents.ResponseMetadata,
            data: JSON.stringify({
              chatId: chat.externalId,
              messageId: lastMessage.externalId,
            }),
          })
          await stream.writeSSE({
            event: ChatSSEvents.Error,
            data: errFomMap,
          })

          // Add the error message to last user message
          await addErrMessageToMessage(lastMessage, errFomMap)

          await stream.writeSSE({
            data: "",
            event: ChatSSEvents.End,
          })
          loggerWithChild({ email: sub }).error(
            error,
            `Streaming Error: ${(error as Error).message} ${
              (error as Error).stack
            }`,
          )
          streamErrorSpan.end()
          streamSpan.end()
          rootSpan.end()
        } finally {
          // Cleanup MCP clients to prevent memory leaks
          for (const client of mcpClients) {
            try {
              await client.close()
            } catch (error) {
              loggerWithChild({ email: sub }).error(
                error,
                "Failed to close MCP client",
              )
            }
          }

          // Ensure stream is removed from the map on completion or error
          if (streamKey && activeStreams.has(streamKey)) {
            activeStreams.delete(streamKey)
            loggerWithChild({ email: sub }).info(
              `Removed stream ${streamKey} from active streams map.`,
            )
          }
        }
      },
      async (err, stream) => {
        const streamErrorSpan = rootSpan.startSpan(
          "handle_stream_callback_error",
        )
        streamErrorSpan.addEvent("error", {
          message: getErrorMessage(err),
          stack: (err as Error).stack || "",
        })
        const errFromMap = handleError(err)
        // Use the stored assistant message ID if available when handling callback error
        const allMessages = await getChatMessagesWithAuth(
          db,
          chat?.externalId,
          email,
        )
        const lastMessage = allMessages[allMessages.length - 1]
        const errorMsgId = assistantMessageId || lastMessage.externalId
        const errorChatId = chat?.externalId || "unknown"

        if (errorChatId !== "unknown" && errorMsgId !== "unknown") {
          await stream.writeSSE({
            event: ChatSSEvents.ResponseMetadata,
            data: JSON.stringify({
              chatId: errorChatId,
              messageId: errorMsgId,
            }),
          })
          // Try to get the last message again for error reporting
          const allMessages = await getChatMessagesWithAuth(
            db,
            errorChatId,
            email,
          )
          if (allMessages.length > 0) {
            const lastMessage = allMessages[allMessages.length - 1]
            await addErrMessageToMessage(lastMessage, errFromMap)
          }
        }
        await stream.writeSSE({
          event: ChatSSEvents.Error,
          data: errFromMap,
        })
        await addErrMessageToMessage(lastMessage, errFromMap)

        await stream.writeSSE({
          data: "",
          event: ChatSSEvents.End,
        })
        loggerWithChild({ email: sub }).error(
          err,
          `Streaming Error: ${err.message} ${(err as Error).stack}`,
        )

        // Ensure stream is removed from the map in the error callback too
        if (streamKey && activeStreams.has(streamKey)) {
          activeStreams.delete(streamKey)
          loggerWithChild({ email: sub }).info(
            `Removed stream ${streamKey} from active streams map in error callback.`,
          )
        }
        streamErrorSpan.end()
        rootSpan.end()
      },
    )
  } catch (error) {
    loggerWithChild({ email: email }).error(
      error,
      `MessageApi Error occurred.. ${error}`,
    )
    const errorSpan = rootSpan.startSpan("handle_top_level_error")
    errorSpan.addEvent("error", {
      message: getErrorMessage(error),
      stack: (error as Error).stack || "",
    })
    const errMsg = getErrorMessage(error)
    // TODO: add more errors like bedrock, this is only openai
    const errFromMap = handleError(error)
    // @ts-ignore
    if (chat?.externalId) {
      const allMessages = await getChatMessagesWithAuth(
        db,
        chat?.externalId,
        email,
      )
      // Add the error message to last user message
      if (allMessages.length > 0) {
        const lastMessage = allMessages[allMessages.length - 1]
        // Use the stored assistant message ID if available for metadata
        const errorMsgId = assistantMessageId || lastMessage.externalId
        await stream.writeSSE({
          event: ChatSSEvents.ResponseMetadata,
          data: JSON.stringify({
            chatId: chat.externalId,
            messageId: errorMsgId,
          }),
        })
        await addErrMessageToMessage(lastMessage, errFromMap)
      }
    }
    if (error instanceof APIError) {
      // quota error
      if (error.status === 429) {
        loggerWithChild({ email: email }).error(
          error,
          "You exceeded your current quota",
        )
        if (stream) {
          await stream.writeSSE({
            event: ChatSSEvents.Error,
            data: errFromMap,
          })
        }
      }
    } else {
      loggerWithChild({ email: email }).error(
        error,
        `Message Error: ${errMsg} ${(error as Error).stack}`,
      )
      throw new HTTPException(500, {
        message: "Could not create message or Chat",
      })
    }
    // Ensure stream is removed from the map in the top-level catch block
    if (streamKey && activeStreams.has(streamKey)) {
      activeStreams.delete(streamKey)
      loggerWithChild({ email: email }).info(
        `Removed stream ${streamKey} from active streams map in top-level catch.`,
      )
    }
    errorSpan.end()
    rootSpan.end()
  }
}
async function* nonRagIterator(
  message: string,
  userCtx: string,
  context: string,
  results: MinimalAgentFragment[],
  agentPrompt?: string,
  messages: Message[] = [],
  imageFileNames: string[] = [],
  attachmentFileIds?: string[],
  email?: string,
  isReasoning = true,
): AsyncIterableIterator<
  ConverseResponse & {
    citation?: { index: number; item: any }
    imageCitation?: ImageCitation
  }
> {
  const ragOffIterator = baselineRAGOffJsonStream(
    message,
    userCtx,
    context,
    {
      modelId: defaultBestModel,
      stream: true,
      json: false,
      reasoning: isReasoning,
      imageFileNames,
    },
    agentPrompt ?? "",
    messages,
  )

  // const previousResultsLength = 0
  let buffer = ""
  let thinking = ""
  let reasoning = isReasoning
  let yieldedCitations = new Set<number>()
  let yieldedImageCitations = new Map<number, Set<number>>()

  for await (const chunk of ragOffIterator) {
    try {
      if (chunk.text) {
        if (reasoning) {
          if (thinking && !chunk.text.includes(EndThinkingToken)) {
            thinking += chunk.text
            yield* checkAndYieldCitationsForAgent(
              thinking,
              yieldedCitations,
              results,
              undefined,
              email!,
            )
            yield { text: chunk.text, reasoning }
          } else {
            const startThinkingIndex = chunk.text.indexOf(StartThinkingToken)
            if (
              startThinkingIndex !== -1 &&
              chunk.text.trim().length > StartThinkingToken.length
            ) {
              let token = chunk.text.slice(
                startThinkingIndex + StartThinkingToken.length,
              )
              if (chunk.text.includes(EndThinkingToken)) {
                token = chunk.text.split(EndThinkingToken)[0]
                thinking += token
              } else {
                thinking += token
              }
              yield* checkAndYieldCitationsForAgent(
                thinking,
                yieldedCitations,
                results,
                undefined,
                email!,
              )
              yield { text: token, reasoning }
            }
          }
        }
        if (reasoning && chunk.text.includes(EndThinkingToken)) {
          reasoning = false
          chunk.text = chunk.text.split(EndThinkingToken)[1].trim()
        }
        if (!reasoning) {
          buffer += chunk.text
          yield { text: chunk.text }

          yield* checkAndYieldCitationsForAgent(
            buffer,
            yieldedCitations,
            results,
            yieldedImageCitations,
            email ?? "",
          )
        }
      }

      if (chunk.cost) {
        yield { cost: chunk.cost }
      }
      if (chunk.metadata) {
        yield { metadata: chunk.metadata }
      }
    } catch (e) {
      Logger.error(`Error processing chunk: ${e}`)
      continue
    }
  }
}

async function* customNonRagIterator(
  message: string,
  context: string,
  results: MinimalAgentFragment[],
  agentPrompt?: string,
  messages: Message[] = [],
  imageFileNames: string[] = [],
  attachmentFileIds?: string[],
  email?: string,
  isReasoning = true,
): AsyncIterableIterator<
  ConverseResponse & {
    citation?: { index: number; item: any }
    imageCitation?: ImageCitation
  }
> {
  const ragOffIterator = baselineCustomRAGOffJsonStream(
    message,
    context,
    {
      modelId: defaultBestModel,
      stream: true,
      json: false,
      reasoning: isReasoning,
      imageFileNames,
    },
    agentPrompt ?? "",
    messages,
  )

  // const previousResultsLength = 0
  let buffer = ""
  let thinking = ""
  let reasoning = false
  let yieldedCitations = new Set<number>()
  let yieldedImageCitations = new Map<number, Set<number>>()

  for await (const chunk of ragOffIterator) {
    try {
      if (chunk.text) {
        if (reasoning) {
          if (thinking && !chunk.text.includes(EndThinkingToken)) {
            thinking += chunk.text
            yield* checkAndYieldCitationsForAgent(
              thinking,
              yieldedCitations,
              results,
              undefined,
              email!,
            )
            yield { text: chunk.text, reasoning }
          } else {
            const startThinkingIndex = chunk.text.indexOf(StartThinkingToken)
            if (
              startThinkingIndex !== -1 &&
              chunk.text.trim().length > StartThinkingToken.length
            ) {
              let token = chunk.text.slice(
                startThinkingIndex + StartThinkingToken.length,
              )
              if (chunk.text.includes(EndThinkingToken)) {
                token = chunk.text.split(EndThinkingToken)[0]
                thinking += token
              } else {
                thinking += token
              }
              yield* checkAndYieldCitationsForAgent(
                thinking,
                yieldedCitations,
                results,
                undefined,
                email!,
              )
              yield { text: token, reasoning }
            }
          }
        }
        if (reasoning && chunk.text.includes(EndThinkingToken)) {
          reasoning = false
          chunk.text = chunk.text.split(EndThinkingToken)[1].trim()
        }
        if (!reasoning) {
          buffer += chunk.text
          yield { text: chunk.text }
          yield* checkAndYieldCitationsForAgent(
            buffer,
            yieldedCitations,
            results,
            yieldedImageCitations,
            email ?? "",
          )
        }
      }

      if (chunk.cost) {
        yield { cost: chunk.cost }
      }
      if (chunk.metadata) {
        yield { metadata: chunk.metadata }
      }
    } catch (e) {
      Logger.error(`Error processing chunk: ${e}`)
      continue
    }
  }
}

export const AgentMessageApiRagOff = async (c: Context) => {
  const tracer: Tracer = getTracer("chat")
  const rootSpan = tracer.startSpan("AgentMessageApiRagOff")

  let stream: any
  let chat: SelectChat
  let assistantMessageId: string | null = null
  let streamKey: string | null = null
  let email = ""

  try {
    const { sub, workspaceId } = c.get(JwtPayloadKey)
    email = sub
    loggerWithChild({ email: email }).info("AgentMessageApiRagOff..")
    rootSpan.setAttribute("email", email)
    rootSpan.setAttribute("workspaceId", workspaceId)

    // @ts-ignore
    const body = c.req.valid("query")
    const attachmentMetadata = parseAttachmentMetadata(c)
    const attachmentFileIds = attachmentMetadata.map(
      (m: AttachmentMetadata) => m.fileId,
    )
    let {
      message,
      chatId,
      modelId,
      isReasoningEnabled,
      agentId,
    }: MessageReqType = body
    const userAndWorkspace = await getUserAndWorkspaceByEmail(
      db,
      workspaceId, // This workspaceId is the externalId from JWT
      email,
    )
    const { user, workspace } = userAndWorkspace // workspace.id is the numeric ID
    let agentPromptForLLM: string | undefined = undefined
    let agentForDb: SelectAgent | null = null
    if (agentId && isCuid(agentId)) {
      // Use the numeric workspace.id for the database query with permission check
      agentForDb = await getAgentByExternalIdWithPermissionCheck(
        db,
        agentId,
        workspace.id,
        user.id,
      )
      if (!agentForDb) {
        throw new HTTPException(403, {
          message: "Access denied: You don't have permission to use this agent",
        })
      }
      agentPromptForLLM = JSON.stringify(agentForDb)
    }
    const agentIdToStore = agentForDb ? agentForDb.externalId : null
    const userRequestsReasoning = isReasoningEnabled
    if (!message) {
      throw new HTTPException(400, {
        message: "Message is required",
      })
    }
    message = decodeURIComponent(message)
    rootSpan.setAttribute("message", message)

    const isMsgWithContext = isMessageWithContext(message)
    const extractedInfo = isMsgWithContext
      ? await extractFileIdsFromMessage(message, email)
      : {
          totalValidFileIdsFromLinkCount: 0,
          fileIds: [],
        }
    const fileIds = extractedInfo?.fileIds
    const totalValidFileIdsFromLinkCount =
      extractedInfo?.totalValidFileIdsFromLinkCount

    let messages: SelectMessage[] = []
    const costArr: number[] = []
    const tokenArr: { inputTokens: number; outputTokens: number }[] = []
    const ctx = userContext(userAndWorkspace)
    let chat: SelectChat

    const chatCreationSpan = rootSpan.startSpan("chat_creation")

    let title = ""
    if (!chatId) {
      const titleSpan = chatCreationSpan.startSpan("generate_title")
      // let llm decide a title
      const titleResp = await generateTitleUsingQuery(message, {
        modelId: ragPipelineConfig[RagPipelineStages.NewChatTitle].modelId,
        stream: false,
      })
      title = titleResp.title
      let attachmentStorageError: Error | null = null
      const cost = titleResp.cost
      if (cost) {
        costArr.push(cost)
        titleSpan.setAttribute("cost", cost)
      }
      titleSpan.setAttribute("title", title)
      titleSpan.end()

      let [insertedChat, insertedMsg] = await db.transaction(
        async (tx): Promise<[SelectChat, SelectMessage]> => {
          const chat = await insertChat(tx, {
            workspaceId: workspace.id,
            workspaceExternalId: workspace.externalId,
            userId: user.id,
            email: user.email,
            title,
            attachments: [],
            agentId: agentIdToStore,
          })

          const insertedMsg = await insertMessage(tx, {
            chatId: chat.id,
            userId: user.id,
            chatExternalId: chat.externalId,
            workspaceExternalId: workspace.externalId,
            messageRole: MessageRole.User,
            email: user.email,
            sources: [],
            message,
            modelId,
            fileIds: fileIds,
          })

          if (attachmentMetadata && attachmentMetadata.length > 0) {
            try {
              await storeAttachmentMetadata(
                tx,
                insertedMsg.externalId,
                attachmentMetadata,
                email,
              )
            } catch (error) {
              attachmentStorageError = error as Error
              loggerWithChild({ email: email }).error(
                error,
                `Failed to store attachment metadata for user message ${insertedMsg.externalId}`,
              )
            }
          }

          return [chat, insertedMsg]
        },
      )
      Logger.info(
        "First mesage of the conversation, successfully created the chat",
      )
      chat = insertedChat
      messages.push(insertedMsg) // Add the inserted message to messages array
      chatCreationSpan.end()
    } else {
      let [existingChat, allMessages, insertedMsg] = await db.transaction(
        async (tx): Promise<[SelectChat, SelectMessage[], SelectMessage]> => {
          // we are updating the chat and getting it's value in one call itself

          let existingChat = await updateChatByExternalIdWithAuth(
            db,
            chatId,
            email,
            {},
          )
          let allMessages = await getChatMessagesWithAuth(tx, chatId, email)

          let insertedMsg = await insertMessage(tx, {
            chatId: existingChat.id,
            userId: user.id,
            workspaceExternalId: workspace.externalId,
            chatExternalId: existingChat.externalId,
            messageRole: MessageRole.User,
            email: user.email,
            sources: [],
            message,
            modelId,
            fileIds,
          })
          return [existingChat, allMessages, insertedMsg]
        },
      )
      Logger.info("Existing conversation, fetched previous messages")
      messages = allMessages.concat(insertedMsg) // Update messages array
      chat = existingChat
      chatCreationSpan.end()
    }
    return streamSSE(c, async (stream) => {
      streamKey = `${chat.externalId}` // Create the stream key
      activeStreams.set(streamKey, stream) // Add stream to the map
      Logger.info(`Added stream ${streamKey} to active streams map.`)
      let wasStreamClosedPrematurely = false
      const streamSpan = rootSpan.startSpan("stream_response")
      streamSpan.setAttribute("chatId", chat.externalId)
      const messagesWithNoErrResponse = messages
        .slice(0, messages.length - 1)
        .filter((msg) => !msg?.errorMessage)
        .map((m) => ({
          role: m.messageRole as ConversationRole,
          content: [{ text: m.message }],
        }))
      try {
        if (!chatId) {
          const titleUpdateSpan = streamSpan.startSpan("send_title_update")
          await stream.writeSSE({
            data: title,
            event: ChatSSEvents.ChatTitleUpdate,
          })
          titleUpdateSpan.end()
        }

        Logger.info("Chat stream started")
        // we do not set the message Id as we don't have it
        await stream.writeSSE({
          event: ChatSSEvents.ResponseMetadata,
          data: JSON.stringify({
            chatId: chat.externalId,
          }),
        })

        const dataSourceSpan = streamSpan.startSpan("get_all_data_sources")
        const allDataSources = await getAllDocumentsForAgent(
          [Apps.DataSource],
          agentForDb?.appIntegrations as string[],
        )
        dataSourceSpan.end()
        loggerWithChild({ email: sub }).info(
          `Found ${allDataSources?.root?.children?.length} data sources for agent`,
        )

        let docIds: string[] = []
        if (
          allDataSources &&
          allDataSources.root &&
          allDataSources.root.children
        ) {
          docIds = [
            ...new Set(
              allDataSources.root.children
                .map(
                  (child: VespaSearchResult) =>
                    (child.fields as any)?.docId as string,
                )
                .filter(Boolean),
            ),
          ]
        }

        let context = ""
        let finalImageFileNames: string[] = []
        let fragments: MinimalAgentFragment[] = []
        if (docIds.length > 0) {
          let previousResultsLength = 0
          const chunksSpan = streamSpan.startSpan("get_documents_by_doc_ids")
          const allChunks = await GetDocumentsByDocIds(docIds, chunksSpan)
          // const allChunksCopy
          chunksSpan.end()
          if (allChunks?.root?.children) {
            const startIndex = 0
            fragments = allChunks.root.children.map((child, idx) =>
              vespaResultToMinimalAgentFragment(child, idx),
            )
            context = answerContextMapFromFragments(
              fragments,
              maxDefaultSummary,
            )

            const { imageFileNames } = extractImageFileNames(
              context,
              fragments.map(
                (v) =>
                  ({
                    fields: {
                      docId: v.source.docId,
                      title: v.source.title,
                      url: v.source.url,
                    },
                  }) as any,
              ),
            )
            Logger.info(`Image file names in RAG offffff: ${imageFileNames}`)
            finalImageFileNames = imageFileNames || []
            // context = initialContext;
          }
        }
        if (attachmentFileIds?.length) {
          finalImageFileNames.push(
            ...attachmentFileIds.map(
              (fileid, index) => `${index}_${fileid}_${0}`,
            ),
          )
        }

        const ragOffIterator = nonRagIterator(
          message,
          ctx,
          context,
          fragments,
          agentPromptForLLM,
          messagesWithNoErrResponse,
          finalImageFileNames,
          attachmentFileIds,
          email,
          isReasoningEnabled,
        )
        let answer = ""
        let citations: any[] = []
        let imageCitations: any[] = []
        let citationMap: Record<number, number> = {}
        let citationValues: Record<number, any> = {}
        let thinking = ""
        let reasoning = isReasoningEnabled
        for await (const chunk of ragOffIterator) {
          if (stream.closed) {
            Logger.info("[AgentMessageApiRagOff] Stream closed. Breaking.")
            wasStreamClosedPrematurely = true
            break
          }
          if (chunk.text) {
            if (reasoning && chunk.reasoning) {
              thinking += chunk.text
              stream.writeSSE({
                event: ChatSSEvents.Reasoning,
                data: chunk.text,
              })
              // reasoningSpan.end()
            }
            if (!chunk.reasoning) {
              answer += chunk.text
              stream.writeSSE({
                event: ChatSSEvents.ResponseUpdate,
                data: chunk.text,
              })
            }
          }

          if (chunk.citation) {
            const { index, item } = chunk.citation
            citations.push(item)
            citationMap[index] = citations.length - 1
            loggerWithChild({ email: sub }).info(
              `Found citations and sending it, current count: ${citations.length}`,
            )
            stream.writeSSE({
              event: ChatSSEvents.CitationsUpdate,
              data: JSON.stringify({
                contextChunks: citations,
                citationMap,
              }),
            })
            citationValues[index] = item
          }

          if (chunk.imageCitation) {
            loggerWithChild({ email: email }).info(
              `Found image citation, sending it`,
              { citationKey: chunk.imageCitation.citationKey },
            )
            imageCitations.push(chunk.imageCitation)
            stream.writeSSE({
              event: ChatSSEvents.ImageCitationUpdate,
              data: JSON.stringify(chunk.imageCitation),
            })
          }

          if (chunk.cost) {
            costArr.push(chunk.cost)
          }
          if (chunk.metadata?.usage) {
            tokenArr.push({
              inputTokens: chunk.metadata.usage.inputTokens,
              outputTokens: chunk.metadata.usage.outputTokens,
            })
          }
        }

        if (answer) {
          // Calculate total cost and tokens
          const totalCost = costArr.reduce((sum, cost) => sum + cost, 0)
          const totalTokens = tokenArr.reduce(
            (sum, tokens) => sum + tokens.inputTokens + tokens.outputTokens,
            0,
          )

          const msg = await insertMessage(db, {
            chatId: chat.id,
            userId: user.id,
            workspaceExternalId: workspace.externalId,
            chatExternalId: chat.externalId,
            messageRole: MessageRole.Assistant,
            email: user.email,
            sources: citations,
            imageCitations: imageCitations,
            message: processMessage(answer, citationMap),
            thinking: thinking,
            modelId: defaultBestModel,
            cost: totalCost.toString(),
            tokensUsed: totalTokens,
          })
          assistantMessageId = msg.externalId

          await stream.writeSSE({
            event: ChatSSEvents.ResponseMetadata,
            data: JSON.stringify({
              chatId: chat.externalId,
              messageId: assistantMessageId,
            }),
          })
        } else if (wasStreamClosedPrematurely) {
          // Calculate total cost and tokens
          const totalCost = costArr.reduce((sum, cost) => sum + cost, 0)
          const totalTokens = tokenArr.reduce(
            (sum, tokens) => sum + tokens.inputTokens + tokens.outputTokens,
            0,
          )

          const msg = await insertMessage(db, {
            chatId: chat.id,
            userId: user.id,
            workspaceExternalId: workspace.externalId,
            chatExternalId: chat.externalId,
            messageRole: MessageRole.Assistant,
            email: user.email,
            sources: citations,
            imageCitations: imageCitations,
            message: processMessage(answer, citationMap),
            thinking: thinking,
            modelId: defaultBestModel,
            cost: totalCost.toString(),
            tokensUsed: totalTokens,
          })
          assistantMessageId = msg.externalId
        } else {
          const errorMessage =
            "There seems to be an issue on our side. Please try again after some time."

          // Calculate total cost and tokens
          const totalCost = costArr.reduce((sum, cost) => sum + cost, 0)
          const totalTokens = tokenArr.reduce(
            (sum, tokens) => sum + tokens.inputTokens + tokens.outputTokens,
            0,
          )

          const msg = await insertMessage(db, {
            chatId: chat.id,
            userId: user.id,
            workspaceExternalId: workspace.externalId,
            chatExternalId: chat.externalId,
            messageRole: MessageRole.Assistant,
            email: user.email,
            sources: citations,
            imageCitations: imageCitations,
            message: processMessage(errorMessage, citationMap),
            thinking: thinking,
            modelId: defaultBestModel,
            cost: totalCost.toString(),
            tokensUsed: totalTokens,
          })
          assistantMessageId = msg.externalId
          await stream.writeSSE({
            event: ChatSSEvents.ResponseMetadata,
            data: JSON.stringify({
              chatId: chat.externalId,
              messageId: assistantMessageId,
            }),
          })
          await stream.writeSSE({
            event: ChatSSEvents.ResponseUpdate,
            data: errorMessage,
          })
        }

        const endSpan = streamSpan.startSpan("send_end_event")
        await stream.writeSSE({
          data: "",
          event: ChatSSEvents.End,
        })
        endSpan.end()
        streamSpan.end()
        rootSpan.end()
      } catch (error) {
        // ... (error handling as in AgentMessageApi)
      } finally {
        if (streamKey && activeStreams.has(streamKey)) {
          activeStreams.delete(streamKey)
          Logger.info(`Removed stream ${streamKey} from active streams map.`)
        }
      }
    })
  } catch (error) {
    // ... (error handling as in AgentMessageApi)
  }
}

export const AgentMessageCustomApiRagOff = async (c: Context) => {
  const tracer: Tracer = getTracer("chat")
  const rootSpan = tracer.startSpan("AgentMessageApiRagOff")

  try {
    // @ts-ignore
    const body = c.req.valid("query")
    const attachmentMetadata = parseAttachmentMetadata(c)
    const attachmentFileIds = attachmentMetadata.map(
      (m: AttachmentMetadata) => m.fileId,
    )
    let {
      message,
      chatId,
      modelId,
      isReasoningEnabled,
      agentId,
      apiKey,
      history,
      chunks,
      isRag,
    } = body
    let agentPromptForLLM: string | undefined = undefined
    let agentForDb: SelectAgent | null = null
    if (agentId && isCuid(agentId)) {
      // Get the agent directly by its external ID
      agentForDb = await getAgentByExternalId(db, agentId, 0)
      if (!agentForDb) {
        throw new HTTPException(403, {
          message: "No agent found with this agentId",
        })
      }
      agentPromptForLLM = JSON.stringify(agentForDb)
    }
    const agentIdToStore = agentForDb ? agentForDb.externalId : null
    const userRequestsReasoning = isReasoningEnabled
    if (!message) {
      throw new HTTPException(400, {
        message: "Message is required",
      })
    }
    message = decodeURIComponent(message)
    rootSpan.setAttribute("message", message)

    const costArr: number[] = []
    const tokenArr: { inputTokens: number; outputTokens: number }[] = []

    return streamSSE(c, async (stream) => {
      let wasStreamClosedPrematurely = false
      const streamSpan = rootSpan.startSpan("stream_response")
      try {
        Logger.info("Chat stream started")

        const dataSourceSpan = streamSpan.startSpan("get_all_data_sources")
        const allDataSources = await getAllDocumentsForAgent(
          [Apps.DataSource],
          agentForDb?.appIntegrations as string[],
        )
        dataSourceSpan.end()

        let context = ""
        let finalImageFileNames: string[] = []
        let fragments: MinimalAgentFragment[] = []

        context = JSON.parse(chunks).join(" ")

        const ragOffIterator = customNonRagIterator(
          message,
          context,
          fragments,
          agentPromptForLLM,
          history,
          finalImageFileNames,
          attachmentFileIds,
          "",
          isReasoningEnabled,
        )

        let answer = ""
        let citations: any[] = []
        let imageCitations: any[] = []
        let citationMap: Record<number, number> = {}
        let citationValues: Record<number, any> = {}
        let thinking = ""
        let reasoning = isReasoningEnabled
        for await (const chunk of ragOffIterator) {
          if (stream.closed) {
            Logger.info("[AgentMessageApiRagOff] Stream closed. Breaking.")
            wasStreamClosedPrematurely = true
            break
          }
          if (chunk.text) {
            if (reasoning && chunk.reasoning) {
              thinking += chunk.text
              stream.writeSSE({
                event: ChatSSEvents.Reasoning,
                data: chunk.text,
              })
              // reasoningSpan.end()
            }
            if (!chunk.reasoning) {
              answer += chunk.text
              stream.writeSSE({
                event: ChatSSEvents.ResponseUpdate,
                data: chunk.text,
              })
            }
          }

          if (chunk.citation) {
            const { index, item } = chunk.citation
            citations.push(item)
            citationMap[index] = citations.length - 1
            stream.writeSSE({
              event: ChatSSEvents.CitationsUpdate,
              data: JSON.stringify({
                contextChunks: citations,
                citationMap,
              }),
            })
            citationValues[index] = item
          }

          if (chunk.imageCitation) {
            imageCitations.push(chunk.imageCitation)
            stream.writeSSE({
              event: ChatSSEvents.ImageCitationUpdate,
              data: JSON.stringify(chunk.imageCitation),
            })
          }

          if (chunk.cost) {
            costArr.push(chunk.cost)
          }
          if (chunk.metadata?.usage) {
            tokenArr.push({
              inputTokens: chunk.metadata.usage.inputTokens,
              outputTokens: chunk.metadata.usage.outputTokens,
            })
          }
        }
      } catch (error) {
      } finally {
      }
    })
  } catch (error) {
    // ... (error handling as in AgentMessageApi)
  }
}

export const AgentMessageApi = async (c: Context) => {
  // we will use this in catch
  // if the value exists then we send the error to the frontend via it
  const tracer: Tracer = getTracer("chat")
  const rootSpan = tracer.startSpan("AgentMessageApi")

  let stream: any
  let chat: SelectChat
  let assistantMessageId: string | null = null
  let streamKey: string | null = null
  let email = ""

  try {
    const { sub, workspaceId } = c.get(JwtPayloadKey)
    email = sub
    rootSpan.setAttribute("email", email)
    rootSpan.setAttribute("workspaceId", workspaceId)

    // @ts-ignore
    const body = c.req.valid("query")
    const attachmentMetadata = parseAttachmentMetadata(c)
    const attachmentFileIds = attachmentMetadata.map(
      (m: AttachmentMetadata) => m.fileId,
    )
    let attachmentStorageError: Error | null = null
    let {
      message,
      chatId,
      modelId,
      isReasoningEnabled,
      agentId,
    }: MessageReqType = body
    // const agentPrompt = agentId && isCuid(agentId) ? agentId : "";
    const userAndWorkspace = await getUserAndWorkspaceByEmail(
      db,
      workspaceId, // This workspaceId is the externalId from JWT
      email,
    )
    const { user, workspace } = userAndWorkspace // workspace.id is the numeric ID

    let agentPromptForLLM: string | undefined = undefined
    let agentForDb: SelectAgent | null = null
    if (agentId && isCuid(agentId)) {
      // Use the numeric workspace.id for the database query with permission check
      agentForDb = await getAgentByExternalIdWithPermissionCheck(
        db,
        agentId,
        workspace.id,
        user.id,
      )
      if (!agentForDb) {
        throw new HTTPException(403, {
          message: "Access denied: You don't have permission to use this agent",
        })
      }
      agentPromptForLLM = JSON.stringify(agentForDb)
      if (config.ragOffFeature && agentForDb.isRagOn === false) {
        return AgentMessageApiRagOff(c)
      }
    }
    const agentIdToStore = agentForDb ? agentForDb.externalId : null
    const userRequestsReasoning = isReasoningEnabled
    if (!message) {
      throw new HTTPException(400, {
        message: "Message is required",
      })
    }
    // Truncate table chats,connectors,nessages;
    message = decodeURIComponent(message)
    rootSpan.setAttribute("message", message)

    const isMsgWithContext = isMessageWithContext(message)
    const extractedInfo = isMsgWithContext
      ? await extractFileIdsFromMessage(message, email)
      : {
          totalValidFileIdsFromLinkCount: 0,
          fileIds: [],
        }
    const fileIds = extractedInfo?.fileIds
    const agentDocs = agentForDb?.docIds || []

    //add docIds of agents here itself
    const totalValidFileIdsFromLinkCount =
      extractedInfo?.totalValidFileIdsFromLinkCount

    let messages: SelectMessage[] = []
    const costArr: number[] = []
    const tokenArr: { inputTokens: number; outputTokens: number }[] = []
    const ctx = userContext(userAndWorkspace)
    let chat: SelectChat

    const chatCreationSpan = rootSpan.startSpan("chat_creation")

    let title = ""
    if (!chatId) {
      const titleSpan = chatCreationSpan.startSpan("generate_title")
      // let llm decide a title
      const titleResp = await generateTitleUsingQuery(message, {
        modelId: ragPipelineConfig[RagPipelineStages.NewChatTitle].modelId,
        stream: false,
      })
      title = titleResp.title
      const cost = titleResp.cost
      if (cost) {
        costArr.push(cost)
        titleSpan.setAttribute("cost", cost)
      }
      titleSpan.setAttribute("title", title)
      titleSpan.end()

      let [insertedChat, insertedMsg] = await db.transaction(
        async (tx): Promise<[SelectChat, SelectMessage]> => {
          const chat = await insertChat(tx, {
            workspaceId: workspace.id,
            workspaceExternalId: workspace.externalId,
            userId: user.id,
            email: user.email,
            title,
            attachments: [],
            agentId: agentIdToStore,
          })

          const insertedMsg = await insertMessage(tx, {
            chatId: chat.id,
            userId: user.id,
            chatExternalId: chat.externalId,
            workspaceExternalId: workspace.externalId,
            messageRole: MessageRole.User,
            email: user.email,
            sources: [],
            message,
            modelId,
            fileIds: fileIds,
          })
          // Store attachment metadata for user message if attachments exist
          if (attachmentMetadata && attachmentMetadata.length > 0) {
            try {
              await storeAttachmentMetadata(
                tx,
                insertedMsg.externalId,
                attachmentMetadata,
                email,
              )
            } catch (error) {
              attachmentStorageError = error as Error
              loggerWithChild({ email }).error(
                error,
                `Failed to store attachment metadata for user message ${insertedMsg.externalId}`,
              )
            }
          }
          return [chat, insertedMsg]
        },
      )
      Logger.info(
        "First mesage of the conversation, successfully created the chat",
      )
      chat = insertedChat
      messages.push(insertedMsg) // Add the inserted message to messages array
      chatCreationSpan.end()
    } else {
      let [existingChat, allMessages, insertedMsg] = await db.transaction(
        async (tx): Promise<[SelectChat, SelectMessage[], SelectMessage]> => {
          // we are updating the chat and getting it's value in one call itself

          let existingChat = await updateChatByExternalIdWithAuth(
            db,
            chatId,
            email,
            {},
          )
          let allMessages = await getChatMessagesWithAuth(tx, chatId, email)

          let insertedMsg = await insertMessage(tx, {
            chatId: existingChat.id,
            userId: user.id,
            workspaceExternalId: workspace.externalId,
            chatExternalId: existingChat.externalId,
            messageRole: MessageRole.User,
            email: user.email,
            sources: [],
            message,
            modelId,
            fileIds,
          })
          // Store attachment metadata for user message if attachments exist
          if (attachmentMetadata && attachmentMetadata.length > 0) {
            try {
              await storeAttachmentMetadata(
                tx,
                insertedMsg.externalId,
                attachmentMetadata,
                email,
              )
            } catch (error) {
              attachmentStorageError = error as Error
              loggerWithChild({ email }).error(
                error,
                `Failed to store attachment metadata for user message ${insertedMsg.externalId}`,
              )
            }
          }
          return [existingChat, allMessages, insertedMsg]
        },
      )
      loggerWithChild({ email: sub }).info(
        "Existing conversation, fetched previous messages",
      )
      messages = allMessages.concat(insertedMsg) // Update messages array
      chat = existingChat
      chatCreationSpan.end()
    }
    return streamSSE(
      c,
      async (stream) => {
        streamKey = `${chat.externalId}` // Create the stream key
        activeStreams.set(streamKey, stream) // Add stream to the map
        Logger.info(`Added stream ${streamKey} to active streams map.`)
        let wasStreamClosedPrematurely = false
        const streamSpan = rootSpan.startSpan("stream_response")
        streamSpan.setAttribute("chatId", chat.externalId)
        try {
          if (!chatId) {
            const titleUpdateSpan = streamSpan.startSpan("send_title_update")
            await stream.writeSSE({
              data: title,
              event: ChatSSEvents.ChatTitleUpdate,
            })
            titleUpdateSpan.end()
          }

          Logger.info("Chat stream started")
          // we do not set the message Id as we don't have it
          await stream.writeSSE({
            event: ChatSSEvents.ResponseMetadata,
            data: JSON.stringify({
              chatId: chat.externalId,
            }),
          })

          // Send attachment metadata immediately if attachments exist
          if (attachmentMetadata && attachmentMetadata.length > 0) {
            const userMessage = messages[messages.length - 1]
            await stream.writeSSE({
              event: ChatSSEvents.AttachmentUpdate,
              data: JSON.stringify({
                messageId: userMessage.externalId,
                attachments: attachmentMetadata,
              }),
            })
          }

          // Notify client if attachment storage failed
          if (attachmentStorageError) {
            await stream.writeSSE({
              event: ChatSSEvents.Error,
              data: JSON.stringify({
                error: "attachment_storage_failed",
                message:
                  "Failed to store attachment metadata. Your message was saved but attachments may not be available for future reference.",
                details: attachmentStorageError.message,
              }),
            })
          }

          if (
            (isMsgWithContext && fileIds && fileIds?.length > 0) ||
            (attachmentFileIds && attachmentFileIds?.length > 0)
          ) {
            Logger.info(
              "User has selected some context with query, answering only based on that given context",
            )
            let answer = ""
            let citations = []
            let imageCitations: any = []
            let citationMap: Record<number, number> = {}
            let thinking = ""
            let reasoning =
              userRequestsReasoning &&
              ragPipelineConfig[RagPipelineStages.AnswerOrSearch].reasoning
            const conversationSpan = streamSpan.startSpan("conversation_search")
            conversationSpan.setAttribute("answer", answer)
            conversationSpan.end()

            const ragSpan = streamSpan.startSpan("rag_processing")

            const understandSpan = ragSpan.startSpan("understand_message")

            const iterator = UnderstandMessageAndAnswerForGivenContext(
              email,
              ctx,
              message,
              0.5,
              fileIds,
              userRequestsReasoning,
              understandSpan,
              [],
              attachmentFileIds,
              agentPromptForLLM,
            )
            stream.writeSSE({
              event: ChatSSEvents.Start,
              data: "",
            })

            answer = ""
            thinking = ""
            reasoning = isReasoning && userRequestsReasoning
            citations = []
            imageCitations = []
            citationMap = {}
            let citationValues: Record<number, string> = {}
            let count = 0
            for await (const chunk of iterator) {
              if (stream.closed) {
                Logger.info(
                  "[AgentMessageApi] Stream closed during conversation search loop. Breaking.",
                )
                wasStreamClosedPrematurely = true
                break
              }
              if (chunk.text) {
                if (
                  totalValidFileIdsFromLinkCount > maxValidLinks &&
                  count === 0
                ) {
                  stream.writeSSE({
                    event: ChatSSEvents.ResponseUpdate,
                    data: `Skipping last ${
                      totalValidFileIdsFromLinkCount - maxValidLinks
                    } links as it exceeds max limit of ${maxValidLinks}. `,
                  })
                }
                if (reasoning && chunk.reasoning) {
                  thinking += chunk.text
                  stream.writeSSE({
                    event: ChatSSEvents.Reasoning,
                    data: chunk.text,
                  })
                }
                if (!chunk.reasoning) {
                  answer += chunk.text
                  stream.writeSSE({
                    event: ChatSSEvents.ResponseUpdate,
                    data: chunk.text,
                  })
                }
              }
              if (chunk.cost) {
                costArr.push(chunk.cost)
              }
              if (chunk.metadata?.usage) {
                tokenArr.push({
                  inputTokens: chunk.metadata.usage.inputTokens,
                  outputTokens: chunk.metadata.usage.outputTokens,
                })
              }
              if (chunk.citation) {
                const { index, item } = chunk.citation
                citations.push(item)
                citationMap[index] = citations.length - 1
                Logger.info(
                  `Found citations and sending it, current count: ${citations.length}`,
                )
                stream.writeSSE({
                  event: ChatSSEvents.CitationsUpdate,
                  data: JSON.stringify({
                    contextChunks: citations,
                    citationMap,
                  }),
                })
                citationValues[index] = item
              }
              if (chunk.imageCitation) {
                loggerWithChild({ email: email }).info(
                  `Found image citation, sending it`,
                  { citationKey: chunk.imageCitation.citationKey },
                )
                imageCitations.push(chunk.imageCitation)
                stream.writeSSE({
                  event: ChatSSEvents.ImageCitationUpdate,
                  data: JSON.stringify(chunk.imageCitation),
                })
              }
              count++
            }
            understandSpan.setAttribute("citation_count", citations.length)
            understandSpan.setAttribute(
              "citation_map",
              JSON.stringify(citationMap),
            )
            understandSpan.setAttribute(
              "citation_values",
              JSON.stringify(citationValues),
            )
            understandSpan.end()
            const answerSpan = ragSpan.startSpan("process_final_answer")
            answerSpan.setAttribute(
              "final_answer",
              processMessage(answer, citationMap),
            )
            answerSpan.setAttribute("actual_answer", answer)
            answerSpan.setAttribute("final_answer_length", answer.length)
            answerSpan.end()
            ragSpan.end()

            if (answer || wasStreamClosedPrematurely) {
              // TODO: incase user loses permission
              // to one of the citations what do we do?
              // somehow hide that citation and change
              // the answer to reflect that

              // Calculate total cost and tokens
              const totalCost = costArr.reduce((sum, cost) => sum + cost, 0)
              const totalTokens = tokenArr.reduce(
                (sum, tokens) => sum + tokens.inputTokens + tokens.outputTokens,
                0,
              )

              const msg = await insertMessage(db, {
                chatId: chat.id,
                userId: user.id,
                workspaceExternalId: workspace.externalId,
                chatExternalId: chat.externalId,
                messageRole: MessageRole.Assistant,
                email: user.email,
                sources: citations,
                imageCitations: imageCitations,
                message: processMessage(answer, citationMap),
                thinking: thinking,
                modelId:
                  ragPipelineConfig[RagPipelineStages.AnswerOrRewrite].modelId,
                cost: totalCost.toString(),
                tokensUsed: totalTokens,
              })
              assistantMessageId = msg.externalId
              const traceJson = tracer.serializeToJson()
              await insertChatTrace({
                workspaceId: workspace.id,
                userId: user.id,
                chatId: chat.id,
                messageId: msg.id,
                chatExternalId: chat.externalId,
                email: user.email,
                messageExternalId: msg.externalId,
                traceJson,
              })
              Logger.info(
                `[AgentMessageApi] Inserted trace for message ${msg.externalId} (premature: ${wasStreamClosedPrematurely}).`,
              )
              await stream.writeSSE({
                event: ChatSSEvents.ResponseMetadata,
                data: JSON.stringify({
                  chatId: chat.externalId,
                  messageId: assistantMessageId,
                }),
              })
            } else {
              const errorSpan = streamSpan.startSpan("handle_no_answer")
              const allMessages = await getChatMessagesWithAuth(
                db,
                chat?.externalId,
                email,
              )
              const lastMessage = allMessages[allMessages.length - 1]

              await stream.writeSSE({
                event: ChatSSEvents.ResponseMetadata,
                data: JSON.stringify({
                  chatId: chat.externalId,
                  messageId: lastMessage.externalId,
                }),
              })
              await stream.writeSSE({
                event: ChatSSEvents.Error,
                data: "Can you please make your query more specific?",
              })
              await addErrMessageToMessage(
                lastMessage,
                "Can you please make your query more specific?",
              )

              const traceJson = tracer.serializeToJson()
              await insertChatTrace({
                workspaceId: workspace.id,
                userId: user.id,
                chatId: chat.id,
                messageId: lastMessage.id,
                chatExternalId: chat.externalId,
                email: user.email,
                messageExternalId: lastMessage.externalId,
                traceJson,
              })
              errorSpan.end()
            }

            const endSpan = streamSpan.startSpan("send_end_event")
            await stream.writeSSE({
              data: "",
              event: ChatSSEvents.End,
            })
            endSpan.end()
            streamSpan.end()
            rootSpan.end()
          } else {
            const messagesWithNoErrResponse = messages
              .slice(0, messages.length - 1)
              .filter((msg) => !msg?.errorMessage)
              .filter(
                (msg) =>
                  !(msg.messageRole === MessageRole.Assistant && !msg.message),
              ) // filter out assistant messages with no content
              .map((msg) => {
                // If any message from the messagesWithNoErrResponse is a user message, has fileIds and its message is JSON parsable
                // then we should not give that exact stringified message as history
                // We convert it into a AI friendly string only for giving it to LLM
                const fileIds = JSON.parse(JSON.stringify(msg?.fileIds || []))
                if (
                  msg.messageRole === "user" &&
                  fileIds &&
                  fileIds.length > 0
                ) {
                  const originalMsg = msg.message
                  const selectedContext = isContextSelected(originalMsg)
                  msg.message = selectedContext
                    ? buildUserQuery(selectedContext)
                    : originalMsg
                }
                return {
                  role: msg.messageRole as ConversationRole,
                  content: [{ text: msg.message }],
                }
              })

            Logger.info(
              "Checking if answer is in the conversation or a mandatory query rewrite is needed before RAG",
            )
            // Limit messages to last 5 for the first LLM call if it's a new chat
            const limitedMessages = messagesWithNoErrResponse.slice(-8)
            const searchOrAnswerIterator =
              generateSearchQueryOrAnswerFromConversation(message, ctx, {
                modelId:
                  ragPipelineConfig[RagPipelineStages.AnswerOrSearch].modelId,
                stream: true,
                json: true,
                reasoning:
                  userRequestsReasoning &&
                  ragPipelineConfig[RagPipelineStages.AnswerOrSearch].reasoning,
                messages: limitedMessages,
                agentPrompt: agentPromptForLLM,
              })

            // TODO: for now if the answer is from the conversation itself we don't
            // add any citations for it, we can refer to the original message for citations
            // one more bug is now llm automatically copies the citation text sometimes without any reference
            // leads to [NaN] in the answer
            let currentAnswer = ""
            let answer = ""
            let citations = []
            let imageCitations: any = []
            let citationMap: Record<number, number> = {}
            let queryFilters = {
              apps: [],
              entities: [],
              startTime: "",
              endTime: "",
              count: 0,
              sortDirection: "",
            }
            let parsed = {
              answer: "",
              queryRewrite: "",
              temporalDirection: null,
              filter_query: "",
              type: "",
              intent: {},
              filters: queryFilters,
            }

            let thinking = ""
            let reasoning =
              userRequestsReasoning &&
              ragPipelineConfig[RagPipelineStages.AnswerOrSearch].reasoning
            let buffer = ""
            const conversationSpan = streamSpan.startSpan("conversation_search")
            for await (const chunk of searchOrAnswerIterator) {
              if (stream.closed) {
                Logger.info(
                  "[AgentMessageApi] Stream closed during conversation search loop. Breaking.",
                )
                wasStreamClosedPrematurely = true
                break
              }
              if (chunk.text) {
                if (reasoning) {
                  if (thinking && !chunk.text.includes(EndThinkingToken)) {
                    thinking += chunk.text
                    stream.writeSSE({
                      event: ChatSSEvents.Reasoning,
                      data: chunk.text,
                    })
                  } else {
                    // first time
                    if (!chunk.text.includes(StartThinkingToken)) {
                      let token = chunk.text
                      if (chunk.text.includes(EndThinkingToken)) {
                        token = chunk.text.split(EndThinkingToken)[0]
                        thinking += token
                      } else {
                        thinking += token
                      }
                      stream.writeSSE({
                        event: ChatSSEvents.Reasoning,
                        data: token,
                      })
                    }
                  }
                }
                if (reasoning && chunk.text.includes(EndThinkingToken)) {
                  reasoning = false
                  chunk.text = chunk.text.split(EndThinkingToken)[1].trim()
                }
                if (!reasoning) {
                  buffer += chunk.text
                  try {
                    parsed = jsonParseLLMOutput(buffer) || {}
                    if (parsed.answer && currentAnswer !== parsed.answer) {
                      if (currentAnswer === "") {
                        Logger.info(
                          "We were able to find the answer/respond to users query in the conversation itself so not applying RAG",
                        )
                        stream.writeSSE({
                          event: ChatSSEvents.Start,
                          data: "",
                        })
                        // First valid answer - send the whole thing
                        stream.writeSSE({
                          event: ChatSSEvents.ResponseUpdate,
                          data: parsed.answer,
                        })
                      } else {
                        // Subsequent chunks - send only the new part
                        const newText = parsed.answer.slice(
                          currentAnswer.length,
                        )
                        stream.writeSSE({
                          event: ChatSSEvents.ResponseUpdate,
                          data: newText,
                        })
                      }
                      currentAnswer = parsed.answer
                    }
                  } catch (err) {
                    const errMessage = (err as Error).message
                    Logger.error(
                      err,
                      `Error while parsing LLM output ${errMessage}`,
                    )
                    continue
                  }
                }
              }
              if (chunk.cost) {
                costArr.push(chunk.cost)
              }
              if (chunk.metadata?.usage) {
                tokenArr.push({
                  inputTokens: chunk.metadata.usage.inputTokens,
                  outputTokens: chunk.metadata.usage.outputTokens,
                })
              }
            }

            conversationSpan.setAttribute("answer_found", parsed.answer)
            conversationSpan.setAttribute("answer", answer)
            conversationSpan.setAttribute("query_rewrite", parsed.queryRewrite)
            conversationSpan.end()

            if (parsed.answer === null || parsed.answer === "") {
              const ragSpan = streamSpan.startSpan("rag_processing")
              if (parsed.queryRewrite) {
                Logger.info(
                  `The query is ambigious and requires a mandatory query rewrite from the existing conversation / recent messages ${parsed.queryRewrite}`,
                )
                message = parsed.queryRewrite
                Logger.info(`Rewritten query: ${message}`)
                ragSpan.setAttribute("query_rewrite", parsed.queryRewrite)
              } else {
                Logger.info(
                  "There was no need for a query rewrite and there was no answer in the conversation, applying RAG",
                )
              }
              const classification: TemporalClassifier & QueryRouterResponse = {
                direction: parsed.temporalDirection,
                type: parsed.type as QueryType,
                filterQuery: parsed.filter_query,
                filters: {
                  ...(parsed?.filters ?? {}),
                  apps: parsed.filters?.apps || [],
                  entities: parsed.filters?.entities as any,
                  intent: parsed.intent || {},
                },
              }

              Logger.info(
                `Classifying the query as:, ${JSON.stringify(classification)}`,
              )
              const understandSpan = ragSpan.startSpan("understand_message")
              const iterator = UnderstandMessageAndAnswer(
                email,
                ctx,
                message,
                classification,
                limitedMessages,
                0.5,
                userRequestsReasoning,
                understandSpan,
                agentPromptForLLM,
              )
              stream.writeSSE({
                event: ChatSSEvents.Start,
                data: "",
              })

              answer = ""
              thinking = ""
              reasoning = isReasoning && userRequestsReasoning
              citations = []
              citationMap = {}
              let citationValues: Record<number, string> = {}
              for await (const chunk of iterator) {
                if (stream.closed) {
                  Logger.info(
                    "[MessageApi] Stream closed during conversation search loop. Breaking.",
                  )
                  wasStreamClosedPrematurely = true
                  break
                }
                if (chunk.text) {
                  if (reasoning && chunk.reasoning) {
                    thinking += chunk.text
                    stream.writeSSE({
                      event: ChatSSEvents.Reasoning,
                      data: chunk.text,
                    })
                    // reasoningSpan.end()
                  }
                  if (!chunk.reasoning) {
                    answer += chunk.text
                    stream.writeSSE({
                      event: ChatSSEvents.ResponseUpdate,
                      data: chunk.text,
                    })
                  }
                }
                if (chunk.cost) {
                  costArr.push(chunk.cost)
                }
                if (chunk.metadata?.usage) {
                  tokenArr.push({
                    inputTokens: chunk.metadata.usage.inputTokens,
                    outputTokens: chunk.metadata.usage.outputTokens,
                  })
                }
                if (chunk.citation) {
                  const { index, item } = chunk.citation
                  citations.push(item)
                  citationMap[index] = citations.length - 1
                  Logger.info(
                    `Found citations and sending it, current count: ${citations.length}`,
                  )
                  stream.writeSSE({
                    event: ChatSSEvents.CitationsUpdate,
                    data: JSON.stringify({
                      contextChunks: citations,
                      citationMap,
                    }),
                  })
                  citationValues[index] = item
                }
                if (chunk.imageCitation) {
                  loggerWithChild({ email: email }).info(
                    `Found image citation, sending it`,
                    { citationKey: chunk.imageCitation.citationKey },
                  )
                  imageCitations.push(chunk.imageCitation)
                  stream.writeSSE({
                    event: ChatSSEvents.ImageCitationUpdate,
                    data: JSON.stringify(chunk.imageCitation),
                  })
                }
              }
              understandSpan.setAttribute("citation_count", citations.length)
              understandSpan.setAttribute(
                "citation_map",
                JSON.stringify(citationMap),
              )
              understandSpan.setAttribute(
                "citation_values",
                JSON.stringify(citationValues),
              )
              understandSpan.end()
              const answerSpan = ragSpan.startSpan("process_final_answer")
              answerSpan.setAttribute(
                "final_answer",
                processMessage(answer, citationMap),
              )
              answerSpan.setAttribute("actual_answer", answer)
              answerSpan.setAttribute("final_answer_length", answer.length)
              answerSpan.end()
              ragSpan.end()
            } else if (parsed.answer) {
              answer = parsed.answer
            }

            if (answer || wasStreamClosedPrematurely) {
              // Determine if a message (even partial) should be saved
              // TODO: incase user loses permission
              // to one of the citations what do we do?
              // somehow hide that citation and change
              // the answer to reflect that

              // Calculate total cost and tokens
              const totalCost = costArr.reduce((sum, cost) => sum + cost, 0)
              const totalTokens = tokenArr.reduce(
                (sum, tokens) => sum + tokens.inputTokens + tokens.outputTokens,
                0,
              )

              const msg = await insertMessage(db, {
                chatId: chat.id,
                userId: user.id,
                workspaceExternalId: workspace.externalId,
                chatExternalId: chat.externalId,
                messageRole: MessageRole.Assistant,
                email: user.email,
                sources: citations,
                imageCitations: imageCitations,
                message: processMessage(answer, citationMap),
                thinking: thinking,
                modelId:
                  ragPipelineConfig[RagPipelineStages.AnswerOrRewrite].modelId,
                cost: totalCost.toString(),
                tokensUsed: totalTokens,
              })
              assistantMessageId = msg.externalId

              const traceJson = tracer.serializeToJson()
              await insertChatTrace({
                workspaceId: workspace.id,
                userId: user.id,
                chatId: chat.id,
                messageId: msg.id,
                chatExternalId: chat.externalId,
                email: user.email,
                messageExternalId: msg.externalId,
                traceJson,
              })
              Logger.info(
                `[AgentMessageApi] Inserted trace for message ${msg.externalId} (premature: ${wasStreamClosedPrematurely}).`,
              )

              await stream.writeSSE({
                event: ChatSSEvents.ResponseMetadata,
                data: JSON.stringify({
                  chatId: chat.externalId,
                  messageId: assistantMessageId,
                }),
              })
            } else {
              const errorSpan = streamSpan.startSpan("handle_no_answer")
              const allMessages = await getChatMessagesWithAuth(
                db,
                chat?.externalId,
                email,
              )
              const lastMessage = allMessages[allMessages.length - 1]

              await stream.writeSSE({
                event: ChatSSEvents.ResponseMetadata,
                data: JSON.stringify({
                  chatId: chat.externalId,
                  messageId: lastMessage.externalId,
                }),
              })
              await stream.writeSSE({
                event: ChatSSEvents.Error,
                data: "Oops, something went wrong. Please try rephrasing your question or ask something else.",
              })
              await addErrMessageToMessage(
                lastMessage,
                "Oops, something went wrong. Please try rephrasing your question or ask something else.",
              )

              const traceJson = tracer.serializeToJson()
              await insertChatTrace({
                workspaceId: workspace.id,
                userId: user.id,
                chatId: chat.id,
                messageId: lastMessage.id,
                chatExternalId: chat.externalId,
                email: user.email,
                messageExternalId: lastMessage.externalId,
                traceJson,
              })
              errorSpan.end()
            }

            const endSpan = streamSpan.startSpan("send_end_event")
            await stream.writeSSE({
              data: "",
              event: ChatSSEvents.End,
            })
            endSpan.end()
            streamSpan.end()
            rootSpan.end()
          }
        } catch (error) {
          const streamErrorSpan = streamSpan.startSpan("handle_stream_error")
          streamErrorSpan.addEvent("error", {
            message: getErrorMessage(error),
            stack: (error as Error).stack || "",
          })
          const errFomMap = handleError(error)
          const allMessages = await getChatMessagesWithAuth(
            db,
            chat?.externalId,
            email,
          )
          const lastMessage = allMessages[allMessages.length - 1]
          await stream.writeSSE({
            event: ChatSSEvents.ResponseMetadata,
            data: JSON.stringify({
              chatId: chat.externalId,
              messageId: lastMessage.externalId,
            }),
          })
          await stream.writeSSE({
            event: ChatSSEvents.Error,
            data: errFomMap,
          })

          // Add the error message to last user message
          await addErrMessageToMessage(lastMessage, errFomMap)

          await stream.writeSSE({
            data: "",
            event: ChatSSEvents.End,
          })
          Logger.error(
            error,
            `Streaming Error: ${(error as Error).message} ${
              (error as Error).stack
            }`,
          )
          streamErrorSpan.end()
          streamSpan.end()
          rootSpan.end()
        } finally {
          // Ensure stream is removed from the map on completion or error
          if (streamKey && activeStreams.has(streamKey)) {
            activeStreams.delete(streamKey)
            Logger.info(`Removed stream ${streamKey} from active streams map.`)
          }
        }
      },
      async (err, stream) => {
        const streamErrorSpan = rootSpan.startSpan(
          "handle_stream_callback_error",
        )
        streamErrorSpan.addEvent("error", {
          message: getErrorMessage(err),
          stack: (err as Error).stack || "",
        })
        const errFromMap = handleError(err)
        // Use the stored assistant message ID if available when handling callback error
        const allMessages = await getChatMessagesWithAuth(
          db,
          chat?.externalId,
          email,
        )
        const lastMessage = allMessages[allMessages.length - 1]
        const errorMsgId = assistantMessageId || lastMessage.externalId
        const errorChatId = chat?.externalId || "unknown"

        if (errorChatId !== "unknown" && errorMsgId !== "unknown") {
          await stream.writeSSE({
            event: ChatSSEvents.ResponseMetadata,
            data: JSON.stringify({
              chatId: errorChatId,
              messageId: errorMsgId,
            }),
          })
          // Try to get the last message again for error reporting
          const allMessages = await getChatMessagesWithAuth(
            db,
            errorChatId,
            email,
          )
          if (allMessages.length > 0) {
            const lastMessage = allMessages[allMessages.length - 1]
            await addErrMessageToMessage(lastMessage, errFromMap)
          }
        }
        await stream.writeSSE({
          event: ChatSSEvents.Error,
          data: errFromMap,
        })
        await addErrMessageToMessage(lastMessage, errFromMap)

        await stream.writeSSE({
          data: "",
          event: ChatSSEvents.End,
        })
        Logger.error(
          err,
          `Streaming Error: ${err.message} ${(err as Error).stack}`,
        )
        // Ensure stream is removed from the map in the error callback too
        if (streamKey && activeStreams.has(streamKey)) {
          activeStreams.delete(streamKey)
          Logger.info(
            `Removed stream ${streamKey} from active streams map in error callback.`,
          )
        }
        streamErrorSpan.end()
        rootSpan.end()
      },
    )
  } catch (error) {
    const errorSpan = rootSpan.startSpan("handle_top_level_error")
    errorSpan.addEvent("error", {
      message: getErrorMessage(error),
      stack: (error as Error).stack || "",
    })
    const errMsg = getErrorMessage(error)
    // TODO: add more errors like bedrock, this is only openai
    const errFromMap = handleError(error)
    // @ts-ignore
    if (chat?.externalId) {
      const allMessages = await getChatMessagesWithAuth(
        db,
        chat?.externalId,
        email,
      )
      // Add the error message to last user message
      if (allMessages.length > 0) {
        const lastMessage = allMessages[allMessages.length - 1]
        // Use the stored assistant message ID if available for metadata
        const errorMsgId = assistantMessageId || lastMessage.externalId
        await stream.writeSSE({
          event: ChatSSEvents.ResponseMetadata,
          data: JSON.stringify({
            chatId: chat.externalId,
            messageId: errorMsgId,
          }),
        })
        await addErrMessageToMessage(lastMessage, errFromMap)
      }
    }
    if (error instanceof APIError) {
      // quota error
      if (error.status === 429) {
        Logger.error(error, "You exceeded your current quota")
        if (stream) {
          await stream.writeSSE({
            event: ChatSSEvents.Error,
            data: errFromMap,
          })
        }
      }
    } else {
      Logger.error(error, `Message Error: ${errMsg} ${(error as Error).stack}`)
      throw new HTTPException(500, {
        message: "Could not create message or Chat",
      })
    }
    // Ensure stream is removed from the map in the top-level catch block
    if (streamKey && activeStreams.has(streamKey)) {
      activeStreams.delete(streamKey)
      Logger.info(
        `Removed stream ${streamKey} from active streams map in top-level catch.`,
      )
    }
    errorSpan.end()
    rootSpan.end()
  }
}

// Streamable API endpoint for agent chat messages using API key
export const AgentMessageCustomApi = async (c: Context) => {
  // we will use this in catch
  // if the value exists then we send the error to the frontend via it
  const tracer: Tracer = getTracer("chat")
  const rootSpan = tracer.startSpan("AgentMessageApi")

  let stream: any
  let streamKey: string | null = null

  try {
    // @ts-ignore
    const body = c.req.valid("query")
    let {
      message,
      chatId,
      modelId,
      isReasoningEnabled,
      agentId,
      apiKey,
      history,
      chunks,
      isRag,
    } = body

<<<<<<< HEAD
    // todo Validate the API key here
    const verifiedAgentId = c.get("apiKeyAuth") as string
    if(!verifiedAgentId || (agentId !== verifiedAgentId)){
      throw new HTTPException(403, {
        message: "Invalid Request",
      })
    }

=======
>>>>>>> 304bdd24
    let agentPromptForLLM: string | undefined = undefined
    let agentForDb: SelectAgent | null = null
    if (agentId && isCuid(agentId)) {
      // Get the agent directly by its external ID
      agentForDb = await getAgentByExternalId(db, agentId, 0)
      if (!agentForDb) {
        throw new HTTPException(403, {
          message: "No agent found with this agentId",
        })
      }
      agentPromptForLLM = JSON.stringify(agentForDb)
      if (agentForDb.isRagOn === false) {
        return AgentMessageCustomApiRagOff(c)
      }
    }
    const agentIdToStore = agentForDb ? agentForDb.externalId : null
    const userRequestsReasoning = isReasoningEnabled
    if (!message) {
      throw new HTTPException(400, {
        message: "Message is required",
      })
    }
    // Truncate table chats,connectors,nessages;
    message = decodeURIComponent(message)

    const agentDocs = agentForDb?.docIds || []

    const costArr: number[] = []
    const tokenArr: { inputTokens: number; outputTokens: number }[] = []

    return streamSSE(
      c,
      async (stream) => {
        Logger.info(`Added stream ${streamKey} to active streams map.`)
        let wasStreamClosedPrematurely = false
        const streamSpan = rootSpan.startSpan("stream_response")
        try {
          Logger.info("Chat stream started")
          // we do not set the message Id as we don't have it
          await stream.writeSSE({
            event: ChatSSEvents.ResponseMetadata,
            data: JSON.stringify({
              // chatId: chat.externalId,
            }),
          })

          Logger.info(
            "Checking if answer is in the conversation or a mandatory query rewrite is needed before RAG",
          )

          const searchOrAnswerIterator =
            generateSearchQueryOrAnswerFromConversation(message, "", {
              modelId:
                ragPipelineConfig[RagPipelineStages.AnswerOrSearch].modelId,
              stream: true,
              json: true,
              reasoning:
                userRequestsReasoning &&
                ragPipelineConfig[RagPipelineStages.AnswerOrSearch].reasoning,
              messages: history,
              agentPrompt: agentPromptForLLM,
            })

          // TODO: for now if the answer is from the conversation itself we don't
          // add any citations for it, we can refer to the original message for citations
          // one more bug is now llm automatically copies the citation text sometimes without any reference
          // leads to [NaN] in the answer
          let currentAnswer = ""
          let answer = ""
          let citations = []
          let imageCitations: any = []
          let citationMap: Record<number, number> = {}
          let queryFilters = {
            apps: [],
            entities: [],
            startTime: "",
            endTime: "",
            count: 0,
            sortDirection: "",
          }
          let parsed = {
            answer: "",
            queryRewrite: "",
            temporalDirection: null,
            filter_query: "",
            type: "",
            intent: {},
            filters: queryFilters,
          }

          let thinking = ""
          let reasoning =
            userRequestsReasoning &&
            ragPipelineConfig[RagPipelineStages.AnswerOrSearch].reasoning
          let buffer = ""
          const conversationSpan = streamSpan.startSpan("conversation_search")
          for await (const chunk of searchOrAnswerIterator) {
            if (stream.closed) {
              Logger.info(
                "[AgentMessageApi] Stream closed during conversation search loop. Breaking.",
              )
              wasStreamClosedPrematurely = true
              break
            }
            if (chunk.text) {
              if (reasoning) {
                if (thinking && !chunk.text.includes(EndThinkingToken)) {
                  thinking += chunk.text
                  stream.writeSSE({
                    event: ChatSSEvents.Reasoning,
                    data: chunk.text,
                  })
                } else {
                  // first time
                  if (!chunk.text.includes(StartThinkingToken)) {
                    let token = chunk.text
                    if (chunk.text.includes(EndThinkingToken)) {
                      token = chunk.text.split(EndThinkingToken)[0]
                      thinking += token
                    } else {
                      thinking += token
                    }
                    stream.writeSSE({
                      event: ChatSSEvents.Reasoning,
                      data: token,
                    })
                  }
                }
              }
              if (reasoning && chunk.text.includes(EndThinkingToken)) {
                reasoning = false
                chunk.text = chunk.text.split(EndThinkingToken)[1].trim()
              }
              if (!reasoning) {
                buffer += chunk.text
                try {
                  parsed = jsonParseLLMOutput(buffer) || {}
                  if (parsed.answer && currentAnswer !== parsed.answer) {
                    if (currentAnswer === "") {
                      Logger.info(
                        "We were able to find the answer/respond to users query in the conversation itself so not applying RAG",
                      )
                      stream.writeSSE({
                        event: ChatSSEvents.Start,
                        data: "",
                      })
                      // First valid answer - send the whole thing
                      stream.writeSSE({
                        event: ChatSSEvents.ResponseUpdate,
                        data: parsed.answer,
                      })
                    } else {
                      // Subsequent chunks - send only the new part
                      const newText = parsed.answer.slice(currentAnswer.length)
                      stream.writeSSE({
                        event: ChatSSEvents.ResponseUpdate,
                        data: newText,
                      })
                    }
                    currentAnswer = parsed.answer
                  }
                } catch (err) {
                  const errMessage = (err as Error).message
                  Logger.error(
                    err,
                    `Error while parsing LLM output ${errMessage}`,
                  )
                  continue
                }
              }
            }
            if (chunk.cost) {
              costArr.push(chunk.cost)
            }
            if (chunk.metadata?.usage) {
              tokenArr.push({
                inputTokens: chunk.metadata.usage.inputTokens,
                outputTokens: chunk.metadata.usage.outputTokens,
              })
            }
          }

          conversationSpan.setAttribute("answer_found", parsed.answer)
          conversationSpan.setAttribute("answer", answer)
          conversationSpan.setAttribute("query_rewrite", parsed.queryRewrite)
          conversationSpan.end()

          if (parsed.answer === null || parsed.answer === "") {
            const ragSpan = streamSpan.startSpan("rag_processing")
            if (parsed.queryRewrite) {
              Logger.info(
                `The query is ambigious and requires a mandatory query rewrite from the existing conversation / recent messages ${parsed.queryRewrite}`,
              )
              message = parsed.queryRewrite
              Logger.info(`Rewritten query: ${message}`)
              ragSpan.setAttribute("query_rewrite", parsed.queryRewrite)
            } else {
              Logger.info(
                "There was no need for a query rewrite and there was no answer in the conversation, applying RAG",
              )
            }
            const classification: TemporalClassifier & QueryRouterResponse = {
              direction: parsed.temporalDirection,
              type: parsed.type as QueryType,
              filterQuery: parsed.filter_query,
              filters: {
                ...(parsed?.filters ?? {}),
                apps: parsed.filters?.apps || [],
                entities: parsed.filters?.entities as any,
                intent: parsed.intent || {},
              },
            }

            Logger.info(
              `Classifying the query as:, ${JSON.stringify(classification)}`,
            )
            const understandSpan = ragSpan.startSpan("understand_message")
            const iterator = UnderstandMessageAndAnswer(
              "",
              "",
              message,
              classification,
              history || [],
              0.5,
              userRequestsReasoning,
              understandSpan,
              agentPromptForLLM,
            )
            stream.writeSSE({
              event: ChatSSEvents.Start,
              data: "",
            })

            answer = ""
            thinking = ""
            reasoning = isReasoning && userRequestsReasoning
            citations = []
            citationMap = {}
            let citationValues: Record<number, string> = {}
            for await (const chunk of iterator) {
              if (stream.closed) {
                Logger.info(
                  "[MessageApi] Stream closed during conversation search loop. Breaking.",
                )
                wasStreamClosedPrematurely = true
                break
              }
              if (chunk.text) {
                if (reasoning && chunk.reasoning) {
                  thinking += chunk.text
                  stream.writeSSE({
                    event: ChatSSEvents.Reasoning,
                    data: chunk.text,
                  })
                  // reasoningSpan.end()
                }
                if (!chunk.reasoning) {
                  answer += chunk.text
                  stream.writeSSE({
                    event: ChatSSEvents.ResponseUpdate,
                    data: chunk.text,
                  })
                }
              }
              if (chunk.cost) {
                costArr.push(chunk.cost)
              }
              if (chunk.metadata?.usage) {
                tokenArr.push({
                  inputTokens: chunk.metadata.usage.inputTokens,
                  outputTokens: chunk.metadata.usage.outputTokens,
                })
              }
              if (chunk.citation) {
                const { index, item } = chunk.citation
                citations.push(item)
                citationMap[index] = citations.length - 1
                Logger.info(
                  `Found citations and sending it, current count: ${citations.length}`,
                )
                stream.writeSSE({
                  event: ChatSSEvents.CitationsUpdate,
                  data: JSON.stringify({
                    contextChunks: citations,
                    citationMap,
                  }),
                })
                citationValues[index] = item
              }
              if (chunk.imageCitation) {
                imageCitations.push(chunk.imageCitation)
                stream.writeSSE({
                  event: ChatSSEvents.ImageCitationUpdate,
                  data: JSON.stringify(chunk.imageCitation),
                })
              }
            }
            understandSpan.setAttribute("citation_count", citations.length)
            understandSpan.setAttribute(
              "citation_map",
              JSON.stringify(citationMap),
            )
            understandSpan.setAttribute(
              "citation_values",
              JSON.stringify(citationValues),
            )
            understandSpan.end()
            const answerSpan = ragSpan.startSpan("process_final_answer")
            answerSpan.setAttribute(
              "final_answer",
              processMessage(answer, citationMap),
            )
            answerSpan.setAttribute("actual_answer", answer)
            answerSpan.setAttribute("final_answer_length", answer.length)
            answerSpan.end()
            ragSpan.end()
          } else if (parsed.answer) {
            answer = parsed.answer
          }

          const endSpan = streamSpan.startSpan("send_end_event")
          await stream.writeSSE({
            data: "",
            event: ChatSSEvents.End,
          })
          endSpan.end()
          streamSpan.end()
          rootSpan.end()
          // }
        } catch (error) {
          const streamErrorSpan = streamSpan.startSpan("handle_stream_error")
          streamErrorSpan.addEvent("error", {
            message: getErrorMessage(error),
            stack: (error as Error).stack || "",
          })
          const errFomMap = handleError(error)
          await stream.writeSSE({
            event: ChatSSEvents.Error,
            data: errFomMap,
          })

          await stream.writeSSE({
            data: "",
            event: ChatSSEvents.End,
          })
          Logger.error(
            error,
            `Streaming Error: ${(error as Error).message} ${
              (error as Error).stack
            }`,
          )
          streamErrorSpan.end()
          streamSpan.end()
          rootSpan.end()
        } finally {
          // Ensure stream is removed from the map on completion or error
        }
      },
      async (err, stream) => {
        const streamErrorSpan = rootSpan.startSpan(
          "handle_stream_callback_error",
        )
        streamErrorSpan.addEvent("error", {
          message: getErrorMessage(err),
          stack: (err as Error).stack || "",
        })
        const errFromMap = handleError(err)
        await stream.writeSSE({
          event: ChatSSEvents.Error,
          data: errFromMap,
        })

        await stream.writeSSE({
          data: "",
          event: ChatSSEvents.End,
        })
        Logger.error(
          err,
          `Streaming Error: ${err.message} ${(err as Error).stack}`,
        )
        // Ensure stream is removed from the map in the error callback too
        if (streamKey && activeStreams.has(streamKey)) {
          activeStreams.delete(streamKey)
          Logger.info(
            `Removed stream ${streamKey} from active streams map in error callback.`,
          )
        }
        streamErrorSpan.end()
        rootSpan.end()
      },
    )
  } catch (error) {
    const errorSpan = rootSpan.startSpan("handle_top_level_error")
    errorSpan.addEvent("error", {
      message: getErrorMessage(error),
      stack: (error as Error).stack || "",
    })
    const errMsg = getErrorMessage(error)
    // TODO: add more errors like bedrock, this is only openai
    const errFromMap = handleError(error)
    if (error instanceof APIError) {
      // quota error
      if (error.status === 429) {
        Logger.error(error, "You exceeded your current quota")
        if (stream) {
          await stream.writeSSE({
            event: ChatSSEvents.Error,
            data: errFromMap,
          })
        }
      }
    } else {
      Logger.error(error, `Message Error: ${errMsg} ${(error as Error).stack}`)
      throw new HTTPException(500, {
        message: "Could not create message or Chat",
      })
    }
    // Ensure stream is removed from the map in the top-level catch block
    if (streamKey && activeStreams.has(streamKey)) {
      activeStreams.delete(streamKey)
      Logger.info(
        `Removed stream ${streamKey} from active streams map in top-level catch.`,
      )
    }
    errorSpan.end()
    rootSpan.end()
  }
}<|MERGE_RESOLUTION|>--- conflicted
+++ resolved
@@ -4564,7 +4564,6 @@
       isRag,
     } = body
 
-<<<<<<< HEAD
     // todo Validate the API key here
     const verifiedAgentId = c.get("apiKeyAuth") as string
     if(!verifiedAgentId || (agentId !== verifiedAgentId)){
@@ -4573,8 +4572,6 @@
       })
     }
 
-=======
->>>>>>> 304bdd24
     let agentPromptForLLM: string | undefined = undefined
     let agentForDb: SelectAgent | null = null
     if (agentId && isCuid(agentId)) {
