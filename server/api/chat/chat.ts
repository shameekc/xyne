--- conflicted
+++ resolved
@@ -276,23 +276,6 @@
 ) {
   const text = splitGroupedCitationsWithSpaces(textInput)
   let match
-<<<<<<< HEAD
-  while ((match = textToCitationIndex.exec(text)) !== null) {
-    const citationIndex = parseInt(match[1], 10)
-    if (!yieldedCitations.has(citationIndex)) {
-      const item = results[citationIndex - baseIndex]
-      if (item) {
-        // TODO: fix this properly, empty citations making streaming broke
-        if (item.fields.sddocname === dataSourceFileSchema || item.fields.sddocname === kbFileSchema) {
-          // Skip datasource and KB files from citations
-          continue
-        }
-        yield {
-          citation: {
-            index: citationIndex,
-            item: searchToCitation(item as VespaSearchResults),
-          },
-=======
   let imgMatch
   while (
     (match = textToCitationIndex.exec(text)) !== null ||
@@ -303,7 +286,12 @@
       if (!yieldedCitations.has(citationIndex)) {
         const item = results[citationIndex - baseIndex]
         if (item) {
-          yield {
+          // TODO: fix this properly, empty citations making streaming broke
+        if (item.fields.sddocname === dataSourceFileSchema || item.fields.sddocname === kbFileSchema) {
+          // Skip datasource and KB files from citations
+          continue
+        }
+        yield {
             citation: {
               index: citationIndex,
               item: searchToCitation(item as VespaSearchResults),
@@ -369,7 +357,6 @@
             )
             continue
           }
->>>>>>> bfbf6630
         }
       }
     }
@@ -3419,9 +3406,6 @@
             }),
           })
 
-<<<<<<< HEAD
-          if (isMsgWithContext && fileIds && fileIds?.length > 0) {
-=======
           // Send attachment metadata immediately if attachments exist
           if (attachmentMetadata && attachmentMetadata.length > 0) {
             const userMessage = messages[messages.length - 1]
@@ -3447,14 +3431,38 @@
             })
           }
 
+            loggerWithChild({ email: email }).info(
+              "User has selected some context with query, answering only based on that given context",
+            )          // Send attachment metadata immediately if attachments exist
+          if (attachmentMetadata && attachmentMetadata.length > 0) {
+            const userMessage = messages[messages.length - 1]
+            await stream.writeSSE({
+              event: ChatSSEvents.AttachmentUpdate,
+              data: JSON.stringify({
+                messageId: userMessage.externalId,
+                attachments: attachmentMetadata,
+              }),
+            })
+          }
+
+          // Notify client if attachment storage failed
+          if (attachmentStorageError) {
+            await stream.writeSSE({
+              event: ChatSSEvents.Error,
+              data: JSON.stringify({
+                error: "attachment_storage_failed",
+                message:
+                  "Failed to store attachment metadata. Your message was saved but attachments may not be available for future reference.",
+                details: attachmentStorageError.message,
+              }),
+            })
+          }
+
           if (
             (isMsgWithContext && fileIds && fileIds?.length > 0) ||
             (attachmentFileIds && attachmentFileIds?.length > 0)
           ) {
->>>>>>> bfbf6630
-            loggerWithChild({ email: email }).info(
-              "User has selected some context with query, answering only based on that given context",
-            )
+
             let answer = ""
             let citations = []
             let imageCitations: any[] = []
